--- conflicted
+++ resolved
@@ -371,23 +371,18 @@
 	// These are basically just DMAC-related events, which also piggy-back the same bits as
 	// the PS2's own DMA channel IRQs and IRQ Masks.
 
-<<<<<<< HEAD
 
 	if (dmacRegs.ctrl.DMAE && ((psHu8(DMAC_ENABLER+2) & 1) == 0))
 	{
 		if (UseLegacyDMAC)
 		{
-			if( cpuRegs.interrupt & ~(3<<30) )
-				_cpuTestInterrupts();
+			_cpuTestInterrupts();
 		}
 		else
 		{
 			
 		}
 	}
-=======
-	_cpuTestInterrupts();
->>>>>>> 3cfd0c68
 
 	// ---- IOP -------------
 	// * It's important to run a iopEventTest before calling ExecuteBlock. This
@@ -411,7 +406,7 @@
 		//if( EEsCycle < -450 )
 		//	Console.WriteLn( " IOP ahead by: %d cycles", -EEsCycle );
 
-		EEsCycle = psxCpu->ExecuteBlock( EEsCycle );
+			EEsCycle = psxCpu->ExecuteBlock( EEsCycle );
 
 		iopEventAction = false;
 	}
@@ -455,17 +450,8 @@
 
 	if( (psHu32(INTC_STAT) & psHu32(INTC_MASK)) == 0 ) return;
 
-<<<<<<< HEAD
-	cpuRegs.interrupt|= 1 << 30;
-	cpuRegs.sCycle[30] = cpuRegs.cycle;
-	cpuRegs.eCycle[30] = 4;  //Needs to be 4 to account for bus delays/pipelines etc
-
-		cpuSetNextBranchDelta( 4 );
-	if(eeEventTestIsActive && (psxCycleEE > 0))
-=======
 	cpuSetNextEventDelta( 4 );
 	if(eeEventTestIsActive && (iopCycleEE > 0))
->>>>>>> 3cfd0c68
 	{
 		iopBreak += iopCycleEE;		// record the number of cycles the IOP didn't run.
 		iopCycleEE = 0;
@@ -474,14 +460,7 @@
 
 __fi void cpuTestDMACInts()
 {
-<<<<<<< HEAD
 	if (!UseLegacyDMAC) return;
-
-	// Check the internal Event System -- if one's already scheduled then don't bother:
-	if ( cpuRegs.interrupt & (1 << 31) ) return;
-
-=======
->>>>>>> 3cfd0c68
 	// Check the COP0's Status register for general interrupt disables, and the 0x800
 	// bit (which is the DMAC master toggle).
 	if( !cpuIntsEnabled(0x800) ) return;
@@ -489,17 +468,8 @@
 	if ( ( (psHu16(0xe012) & psHu16(0xe010)) == 0) &&
 		 ( (psHu16(0xe010) & 0x8000) == 0) ) return;
 
-<<<<<<< HEAD
-	cpuRegs.interrupt|= 1 << 31;
-	cpuRegs.sCycle[31] = cpuRegs.cycle;
-	cpuRegs.eCycle[31] = 4;  //Needs to be 4 to account for bus delays/pipelines etc
-
-		cpuSetNextBranchDelta( 4 );
-	if(eeEventTestIsActive && (psxCycleEE > 0))
-=======
 	cpuSetNextEventDelta( 4 );
 	if(eeEventTestIsActive && (iopCycleEE > 0))
->>>>>>> 3cfd0c68
 	{
 		iopBreak += iopCycleEE;		// record the number of cycles the IOP didn't run.
 		iopCycleEE = 0;
