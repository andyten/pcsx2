/*  PCSX2 - PS2 Emulator for PCs
 *  Copyright (C) 2002-2010  PCSX2 Dev Team
 *
 *  PCSX2 is free software: you can redistribute it and/or modify it under the terms
 *  of the GNU Lesser General Public License as published by the Free Software Found-
 *  ation, either version 3 of the License, or (at your option) any later version.
 *
 *  PCSX2 is distributed in the hope that it will be useful, but WITHOUT ANY WARRANTY;
 *  without even the implied warranty of MERCHANTABILITY or FITNESS FOR A PARTICULAR
 *  PURPOSE.  See the GNU General Public License for more details.
 *
 *  You should have received a copy of the GNU General Public License along with PCSX2.
 *  If not, see <http://www.gnu.org/licenses/>.
 */

#pragma once

namespace EEMemoryMap
{
	static const uint RCNT0_Start		= 0x10000000;
	static const uint RCNT0_End			= 0x10000800;
	static const uint RCNT1_Start		= 0x10000800;
	static const uint RCNT1_End			= 0x10001000;
	static const uint RCNT2_Start		= 0x10001000;
	static const uint RCNT2_End			= 0x10001800;
	static const uint RCNT3_Start		= 0x10001800;
	static const uint RCNT3_End			= 0x10002000;

	static const uint IPU_Start			= 0x10002000;
	static const uint IPU_End			= 0x10003000;

	static const uint GIF_Start			= 0x10003000;
	static const uint GIF_End			= 0x10003800;

	static const uint VIF0_Start		= 0x10003800;
	static const uint VIF0_End			= 0x10003C00;
	static const uint VIF1_Start		= 0x10003C00;
	static const uint VIF1_End			= 0x10004000;

	static const uint VIF0_FIFO_Start	= 0x10004000;
	static const uint VIF0_FIFO_End		= 0x10005000;
	static const uint VIF1_FIFO_Start	= 0x10005000;
	static const uint VIF1_FIFO_End		= 0x10006000;
	static const uint GIF_FIFO_Start	= 0x10006000;
	static const uint GIF_FIFO_End		= 0x10007000;
	static const uint IPU_FIFO_Start	= 0x10007000;
	static const uint IPU_FIFO_End		= 0x10008000;

	static const uint VIF0dma_Start		= 0x10008000;
	static const uint VIF0dma_End		= 0x10009000;
	static const uint VIF1dma_Start		= 0x10009000;
	static const uint VIF1dma_End		= 0x1000A000;

	static const uint GIFdma_Start		= 0x1000A000;
	static const uint GIFdma_End		= 0x1000B000;

	static const uint fromIPU_Start		= 0x1000B000;
	static const uint fromIPU_End		= 0x1000B400;
	static const uint toIPU_Start		= 0x1000B400;
	static const uint toIPU_End			= 0x1000C000;

	static const uint SIF0dma_Start		= 0x1000C000;
	static const uint SIF0dma_End		= 0x1000C400;
	static const uint SIF1dma_Start		= 0x1000C400;
	static const uint SIF1dma_End		= 0x1000C800;
	static const uint SIF2dma_Start		= 0x1000C800;
	static const uint SIF2dma_End		= 0x1000D000;

	static const uint fromSPR_Start		= 0x1000D000;
	static const uint fromSPR_End		= 0x1000D400;
	static const uint toSPR_Start		= 0x1000D400;
	static const uint toSPR_End			= 0x1000E000;

	static const uint DMAC_Start		= 0x1000E000;
	static const uint DMAC_End			= 0x1000F000;

	static const uint INTC_Start		= 0x1000F000;
	static const uint INTC_End			= 0x1000F100;

	static const uint SIO_Start			= 0x1000F100;
	static const uint SIO_End			= 0x1000F200;
	static const uint SBUS_Start		= 0x1000F200;
	static const uint SBUS_End			= 0x1000F400;

	// MCH area --  Really not sure what this area is.  Information is lacking.
	static const uint MCH_Start			= 0x1000F400;
	static const uint MCH_End			= 0x1000F500;

	// Extended master control register area for DMAC.
	static const uint DMACext_Start		= 0x1000F500;
	static const uint DMACext_End		= 0x1000F600;

};

// HW defines
enum EERegisterAddresses
{
	RCNT0_COUNT		=	0x10000000,
	RCNT0_MODE		=	0x10000010,
	RCNT0_TARGET	=	0x10000020,
	RCNT0_HOLD		=	0x10000030,

	RCNT1_COUNT		=	0x10000800,
	RCNT1_MODE		=	0x10000810,
	RCNT1_TARGET	=	0x10000820,
	RCNT1_HOLD		=	0x10000830,

	RCNT2_COUNT		=	0x10001000,
	RCNT2_MODE		=	0x10001010,
	RCNT2_TARGET	=	0x10001020,

	RCNT3_COUNT		=	0x10001800,
	RCNT3_MODE		=	0x10001810,
	RCNT3_TARGET	=	0x10001820,

	IPU_CMD			=	0x10002000,
	IPU_CTRL		=	0x10002010,
	IPU_BP			=	0x10002020,
	IPU_TOP			=	0x10002030,

	GIF_CTRL		=	0x10003000,
	GIF_MODE		=	0x10003010,
	GIF_STAT		=	0x10003020,
	GIF_TAG0		=	0x10003040,
	GIF_TAG1		=	0x10003050,
	GIF_TAG2		=	0x10003060,
	GIF_TAG3		=	0x10003070,
	GIF_CNT			=	0x10003080,
	GIF_P3CNT		=	0x10003090,
	GIF_P3TAG		=	0x100030A0,

	// Vif Memory Locations
	VIF0_STAT		= 	0x10003800,
	VIF0_FBRST		= 	0x10003810,
	VIF0_ERR		= 	0x10003820,
	VIF0_MARK		= 	0x10003830,
	VIF0_CYCLE		=	0x10003840,
	VIF0_MODE		= 	0x10003850,
	VIF0_NUM		= 	0x10003860,
	VIF0_MASK		= 	0x10003870,
	VIF0_CODE		= 	0x10003880,
	VIF0_ITOPS		=	0x10003890,
	VIF0_ITOP		= 	0x100038d0,
	VIF0_TOP		=	0x100038e0,
	VIF0_ROW0		= 	0x10003900,
	VIF0_ROW1		= 	0x10003910,
	VIF0_ROW2		= 	0x10003920,
	VIF0_ROW3		=	0x10003930,
	VIF0_COL0		= 	0x10003940,
	VIF0_COL1		= 	0x10003950,
	VIF0_COL2		=	0x10003960,
	VIF0_COL3		= 	0x10003970,

	VIF1_STAT		=	0x10003c00,
	VIF1_FBRST		=	0x10003c10,
	VIF1_ERR		= 	0x10003c20,
	VIF1_MARK		= 	0x10003c30,
	VIF1_CYCLE		=	0x10003c40,
	VIF1_MODE		= 	0x10003c50,
	VIF1_NUM		=	0x10003c60,
	VIF1_MASK		=	0x10003c70,
	VIF1_CODE		=	0x10003c80,
	VIF1_ITOPS		= 	0x10003c90,
	VIF1_BASE		=	0x10003ca0,
	VIF1_OFST		= 	0x10003cb0,
	VIF1_TOPS		= 	0x10003cc0,
	VIF1_ITOP		= 	0x10003cd0,
	VIF1_TOP		= 	0x10003ce0,
	VIF1_ROW0		= 	0x10003d00,
	VIF1_ROW1		= 	0x10003d10,
	VIF1_ROW2		=	0x10003d20,
	VIF1_ROW3		=	0x10003d30,
	VIF1_COL0		=	0x10003d40,
	VIF1_COL1		=	0x10003d50,
	VIF1_COL2		= 	0x10003d60,
	VIF1_COL3		= 	0x10003d70,

	VIF0_FIFO		=	0x10004000,
	VIF1_FIFO		=	0x10005000,
	GIF_FIFO		=	0x10006000,

	IPUout_FIFO		=	0x10007000,
	IPUin_FIFO		=	0x10007010,

//VIF0
	D0_CHCR			=	0x10008000,
	D0_MADR			=	0x10008010,
	D0_QWC			=	0x10008020,
	D0_TADR			=	0x10008030,
	D0_ASR0			=	0x10008040,
	D0_ASR1			=	0x10008050,

	VIF0_CHCR		=	0x10008000,
	VIF0_MADR		=	0x10008010,
	VIF0_QWC		=	0x10008020,
	VIF0_TADR		=	0x10008030,
	VIF0_ASR0		=	0x10008040,
	VIF0_ASR1		=	0x10008050,

//VIF1
	D1_CHCR			=	0x10009000,
	D1_MADR			=	0x10009010,
	D1_QWC			=	0x10009020,
	D1_TADR			=	0x10009030,
	D1_ASR0			=	0x10009040,
	D1_ASR1			=	0x10009050,

	VIF1_CHCR		=	0x10009000,
	VIF1_MADR		=	0x10009010,
	VIF1_QWC		=	0x10009020,
	VIF1_TADR		=	0x10009030,
	VIF1_ASR0		=	0x10009040,
	VIF1_ASR1		=	0x10009050,

//GS / GIF
	D2_CHCR			=	0x1000A000,
	D2_MADR			=	0x1000A010,
	D2_QWC			=	0x1000A020,
	D2_TADR			=	0x1000A030,
	D2_ASR0			=	0x1000A040,
	D2_ASR1			=	0x1000A050,

	GIF_CHCR		=	0x1000A000,
	GIF_MADR		=	0x1000A010,
	GIF_QWC			=	0x1000A020,
	GIF_TADR		=	0x1000A030,
	GIF_ASR0		=	0x1000A040,
	GIF_ASR1		=	0x1000A050,

//fromIPU
	D3_CHCR			=	0x1000B000,
	D3_MADR			=	0x1000B010,
	D3_QWC			=	0x1000B020,
	D3_TADR			=	0x1000B030,

	fromIPU_CHCR	=	0x1000B000,
	fromIPU_MADR	=	0x1000B010,
	fromIPU_QWC		=	0x1000B020,
	fromIPU_TADR	=	0x1000B030,

//toIPU
	D4_CHCR			=	0x1000B400,
	D4_MADR			=	0x1000B410,
	D4_QWC			=	0x1000B420,
	D4_TADR			=	0x1000B430,

	toIPU_CHCR		=	0x1000B400,
	toIPU_MADR		=	0x1000B410,
	toIPU_QWC		=	0x1000B420,
	toIPU_TADR		=	0x1000B430,

//SIF0
	D5_CHCR			=	0x1000C000,
	D5_MADR			=	0x1000C010,
	D5_QWC			=	0x1000C020,

	SIF0_CHCR		=	0x1000C000,
	SIF0_MADR		=	0x1000C010,
	SIF0_QWC		=	0x1000C020,

//SIF1
	D6_CHCR			=	0x1000C400,
	D6_MADR			=	0x1000C410,
	D6_QWC			=	0x1000C420,
	D6_TADR			=	0x1000C430,

	SIF1_CHCR		=	0x1000C400,
	SIF1_MADR		=	0x1000C410,
	SIF1_QWC		=	0x1000C420,
	SIF1_TADR		=	0x1000C430,

//SIF2
	D7_CHCR			=	0x1000C800,
	D7_MADR			=	0x1000C810,
	D7_QWC			=	0x1000C820,

	SIF2_CHCR		=	0x1000C800,
	SIF2_MADR		=	0x1000C810,
	SIF2_QWC		=	0x1000C820,

//fromSPR
	D8_CHCR			=	0x1000D000,
	D8_MADR			=	0x1000D010,
	D8_QWC			=	0x1000D020,
<<<<<<< HEAD
	D8_SADR			=	0x1000D080,

//toSPR
	D9_CHCR			=	0x1000D400,
=======

	fromSPR_CHCR	=	0x1000D000,
	fromSPR_MADR	=	0x1000D010,
	fromSPR_QWC		=	0x1000D020,

//toSPR
	D9_CHCR			=	0x1000D400,
	D9_MADR			=	0x1000D010,
	D9_QWC			=	0x1000D020,

	toSPR_CHCR		=	0x1000D400,
	toSPR_MADR		=	0x1000D410,
	toSPR_QWC		=	0x1000D420,
>>>>>>> 27a3f112

	DMAC_CTRL		=	0x1000E000,
	DMAC_STAT		=	0x1000E010,
	DMAC_PCR		=	0x1000E020,
	DMAC_SQWC		=	0x1000E030,
	DMAC_RBSR		=	0x1000E040,
	DMAC_RBOR		=	0x1000E050,
	DMAC_STADR		=	0x1000E060,

	INTC_STAT		=	0x1000F000,
	INTC_MASK		=	0x1000F010,

	SIO_LCR			=	0x1000F100,
	SIO_LSR			=	0x1000F110,
	SIO_IER			=	0x1000F120,
	SIO_ISR			=	0x1000F130,//
	SIO_FCR			=	0x1000F140,
	SIO_BGR			=	0x1000F150,
	SIO_TXFIFO		=	0x1000F180,
	SIO_RXFIFO		=	0x1000F1C0,

	SBUS_F200		=	0x1000F200,	//MSCOM
	SBUS_F210		=	0x1000F210,	//SMCOM
	SBUS_F220		=	0x1000F220,	//MSFLG
	SBUS_F230		=	0x1000F230,	//SMFLG
	SBUS_F240		=	0x1000F240,
	SBUS_F250		=	0x1000F250,
	SBUS_F260		=	0x1000F260,

	MCH_RICM		=	0x1000F430,
	MCH_DRD			=	0x1000F440,

	DMAC_ENABLER	=	0x1000F520,
	DMAC_ENABLEW	=	0x1000F590
};

enum GSRegisterAddresses
{
	GS_PMODE		=	0x12000000,
	GS_SMODE1		=	0x12000010,
	GS_SMODE2		=	0x12000020,
	GS_SRFSH		=	0x12000030,
	GS_SYNCH1		=	0x12000040,
	GS_SYNCH2		=	0x12000050,
	GS_SYNCV		=	0x12000060,
	GS_DISPFB1		=	0x12000070,
	GS_DISPLAY1		=	0x12000080,
	GS_DISPFB2		=	0x12000090,
	GS_DISPLAY2		=	0x120000A0,
	GS_EXTBUF		=	0x120000B0,
	GS_EXTDATA		=	0x120000C0,
	GS_EXTWRITE		=	0x120000D0,
	GS_BGCOLOR		=	0x120000E0,
	GS_CSR			=	0x12001000,
	GS_IMR			=	0x12001010,
	GS_BUSDIR		=	0x12001040,
	GS_SIGLBLID		=	0x12001080
};

// bleh, I'm graindead -- air
union tGS_SMODE2
{
	struct
	{
		u32 INT:1;
		u32 FFMD:1;
		u32 DPMS:2;
		u32 _PAD2:28;
		u32 _PAD3:32;
	};

	u64 _u64;

	bool IsInterlaced() const { return INT; }
};

extern void hwReset();

extern const int rdram_devices;
extern int rdram_sdevid;<|MERGE_RESOLUTION|>--- conflicted
+++ resolved
@@ -212,7 +212,7 @@
 	VIF1_ASR0		=	0x10009040,
 	VIF1_ASR1		=	0x10009050,
 
-//GS / GIF
+//GS
 	D2_CHCR			=	0x1000A000,
 	D2_MADR			=	0x1000A010,
 	D2_QWC			=	0x1000A020,
@@ -282,16 +282,12 @@
 	D8_CHCR			=	0x1000D000,
 	D8_MADR			=	0x1000D010,
 	D8_QWC			=	0x1000D020,
-<<<<<<< HEAD
-	D8_SADR			=	0x1000D080,
-
-//toSPR
-	D9_CHCR			=	0x1000D400,
-=======
 
 	fromSPR_CHCR	=	0x1000D000,
 	fromSPR_MADR	=	0x1000D010,
 	fromSPR_QWC		=	0x1000D020,
+
+//toSPR
 
 //toSPR
 	D9_CHCR			=	0x1000D400,
@@ -301,7 +297,6 @@
 	toSPR_CHCR		=	0x1000D400,
 	toSPR_MADR		=	0x1000D410,
 	toSPR_QWC		=	0x1000D420,
->>>>>>> 27a3f112
 
 	DMAC_CTRL		=	0x1000E000,
 	DMAC_STAT		=	0x1000E010,
