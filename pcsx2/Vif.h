/*  PCSX2 - PS2 Emulator for PCs
 *  Copyright (C) 2002-2010  PCSX2 Dev Team
 *
 *  PCSX2 is free software: you can redistribute it and/or modify it under the terms
 *  of the GNU Lesser General Public License as published by the Free Software Found-
 *  ation, either version 3 of the License, or (at your option) any later version.
 *
 *  PCSX2 is distributed in the hope that it will be useful, but WITHOUT ANY WARRANTY;
 *  without even the implied warranty of MERCHANTABILITY or FITNESS FOR A PARTICULAR
 *  PURPOSE.  See the GNU General Public License for more details.
 *
 *  You should have received a copy of the GNU General Public License along with PCSX2.
 *  If not, see <http://www.gnu.org/licenses/>.
 */

#pragma once

#include "R5900.h"

enum vif0_stat_flags
{
	VIF0_STAT_VPS_W 	= (1),
	VIF0_STAT_VPS_D 	= (2),
	VIF0_STAT_VPS_T		= (3),
	VIF0_STAT_VPS 		= (3),
	VIF0_STAT_VEW		= (1<<2),
	VIF0_STAT_MRK		= (1<<6),
	VIF0_STAT_DBF		= (1<<7),
	VIF0_STAT_VSS		= (1<<8),
	VIF0_STAT_VFS		= (1<<9),
	VIF0_STAT_VIS		= (1<<10),
	VIF0_STAT_INT		= (1<<11),
	VIF0_STAT_ER0		= (1<<12),
	VIF0_STAT_ER1		= (1<<13),
	VIF0_STAT_FQC		= (15<<24)
};

enum vif1_stat_flags
{
	VIF1_STAT_VPS_W 	= (1),
	VIF1_STAT_VPS_D 	= (2),
	VIF1_STAT_VPS_T		= (3),
	VIF1_STAT_VPS 		= (3),
	VIF1_STAT_VEW		= (1<<2),
	VIF1_STAT_VGW		= (1<<3),
	VIF1_STAT_MRK		= (1<<6),
	VIF1_STAT_DBF		= (1<<7),
	VIF1_STAT_VSS		= (1<<8),
	VIF1_STAT_VFS		= (1<<9),
	VIF1_STAT_VIS		= (1<<10),
	VIF1_STAT_INT		= (1<<11),
	VIF1_STAT_ER0		= (1<<12),
	VIF1_STAT_ER1		= (1<<13),
	VIF1_STAT_FDR 		= (1<<23),
	VIF1_STAT_FQC		= (31<<24)
};

// These are the stat flags that are the same for vif0 & vif1,
// for occassions where we don't neccessarily know which we are using.
enum vif_stat_flags
{
	VIF_STAT_VPS_W		= (1),
	VIF_STAT_VPS_D		= (2),
	VIF_STAT_VPS_T		= (3),
	VIF_STAT_VPS 		= (3),
	VIF_STAT_VEW		= (1<<2),
	VIF_STAT_MRK		= (1<<6),
	VIF_STAT_DBF		= (1<<7),
	VIF_STAT_VSS		= (1<<8),
	VIF_STAT_VFS		= (1<<9),
	VIF_STAT_VIS		= (1<<10),
	VIF_STAT_INT		= (1<<11),
	VIF_STAT_ER0		= (1<<12),
	VIF_STAT_ER1		= (1<<13)
};

enum vif_status
{
    VPS_IDLE		 = 0,
    VPS_WAITING		 = 1,
    VPS_DECODING	 = 2,
    VPS_TRANSFERRING = 3 // And decompressing.
};

//
// Bitfield Structure
//
union tVIF_STAT {
	struct {
		u32 VPS : 2; // Vif(0/1) status; 00 - idle, 01 - waiting for data following vifcode, 10 - decoding vifcode, 11 - decompressing/trasferring data follwing vifcode.
		u32 VEW : 1; // E-bit wait (1 - wait, 0 - don't wait)
		u32 VGW : 1; // Status waiting for the end of gif transfer (Vif1 only)
		u32 _reserved : 2;
		u32 MRK : 1; // Mark Detect
		u32 DBF : 1; // Double Buffer Flag
		u32 VSS : 1; // Stopped by STOP
		u32 VFS : 1; // Stopped by ForceBreak
		u32 VIS : 1; // Vif Interrupt Stall
		u32 INT : 1; // Intereupt by the i bit.
		u32 ER0 : 1; // DmaTag Mismatch error.
		u32 ER1 : 1; // VifCode error
		u32 _reserved2 : 9;
		u32 FDR : 1; // VIF/FIFO transfer direction. (false - memory -> Vif, true - Vif -> memory)
		u32 FQC : 5; // Amount of data. Up to 8 qwords on Vif0, 16 on Vif1.
	};
	u32 _u32;

	tVIF_STAT(u32 val)			{ _u32 = val; }
	bool test(u32 flags) const	{ return !!(_u32 & flags); }
	void set_flags	(u32 flags)	{ _u32 |=  flags; }
	void clear_flags(u32 flags) { _u32 &= ~flags; }
	void reset()				{ _u32 = 0; }
	wxString desc() const		{ return wxsFormat(L"Stat: 0x%x", _u32); }
};

#define VIF_STAT(value) ((tVIF_STAT)(value))

union tVIF_FBRST {
	struct {
		u32 RST : 1; // Resets Vif(0/1) when written.
		u32 FBK : 1; // Causes a Forcebreak to Vif((0/1) when true. (Stall)
		u32 STP : 1; // Stops after the end of the Vifcode in progress when true. (Stall)
		u32 STC : 1; // Cancels the Vif(0/1) stall and clears Vif Stats VSS, VFS, VIS, INT, ER0 & ER1.
		u32 _reserved : 28;
	};
	u32 _u32;

	tVIF_FBRST(u32 val)					{ _u32 = val; }
	bool test		(u32 flags) const	{ return !!(_u32 & flags); }
	void set_flags	(u32 flags)			{ _u32 |=  flags; }
	void clear_flags(u32 flags)			{ _u32 &= ~flags; }
	void reset()						{ _u32 = 0; }
	wxString desc() const				{ return wxsFormat(L"Fbrst: 0x%x", _u32); }
};

#define FBRST(value) ((tVIF_FBRST)(value))

union tVIF_ERR {
	struct {
		u32 MII : 1; // Masks Stat INT.
		u32 ME0 : 1; // Masks Stat Err0.
		u32 ME1 : 1; // Masks Stat Err1.
		u32 _reserved : 29;
	};
	u32 _u32;

	tVIF_ERR  (u32 val)					{ _u32 = val; }
	void write(u32 val)					{ _u32 = val; }
	bool test		(u32 flags) const	{ return !!(_u32 & flags); }
	void set_flags	(u32 flags)			{ _u32 |=  flags; }
	void clear_flags(u32 flags)			{ _u32 &= ~flags; }
	void reset()						{ _u32 = 0; }
	wxString desc() const				{ return wxsFormat(L"Err: 0x%x", _u32); }
};

struct vifCycle
{
	u8 cl, wl;
	u8 pad[2];
};

struct VIFregisters {
	tVIF_STAT stat;
	u32 _pad0[3];
	u32 fbrst;
	u32 _pad1[3];
	tVIF_ERR err;
	u32 _pad2[3];
	u32 mark;
	u32 _pad3[3];
	vifCycle cycle; //data write cycle
	u32 _pad4[3];
	u32 mode;
	u32 _pad5[3];
	u32 num;
	u32 _pad6[3];
	u32 mask;
	u32 _pad7[3];
	u32 code;
	u32 _pad8[3];
	u32 itops;
	u32 _pad9[3];
	u32 base;      // Not used in VIF0
	u32 _pad10[3];
	u32 ofst;      // Not used in VIF0
	u32 _pad11[3];
	u32 tops;      // Not used in VIF0
	u32 _pad12[3];
	u32 itop;
	u32 _pad13[3];
	u32 top;       // Not used in VIF0
	u32 _pad14[3];
	u32 mskpath3;
	u32 _pad15[3];
	u32 r0;        // row0 register
	u32 _pad16[3];
	u32 r1;        // row1 register
	u32 _pad17[3];
	u32 r2;        // row2 register
	u32 _pad18[3];
	u32 r3;        // row3 register
	u32 _pad19[3];
	u32 c0;        // col0 register
	u32 _pad20[3];
	u32 c1;        // col1 register
	u32 _pad21[3];
	u32 c2;        // col2 register
	u32 _pad22[3];
	u32 c3;        // col3 register
	u32 _pad23[3];
	u32 offset;    // internal UNPACK offset
	u32 addr;
};

extern VIFregisters *vifRegs;

#define vif0RegsRef ((VIFregisters&)PS2MEM_HW[0x3800])
#define vif1RegsRef ((VIFregisters&)PS2MEM_HW[0x3c00])
#define vif0Regs (&vif0RegsRef)
#define vif1Regs (&vif1RegsRef)

<<<<<<< HEAD
#define _vifT			template <int idx>
#define  GetVifX		(idx ? (vif1)			: (vif0))
#define  GetVifXch		(idx ? (DMACh_VIF1)		: (DMACh_VIF0))
#define  GetVifXregs	(idx ? (vif1RegsRef)	: (vif0RegsRef))
#define _f				__forceinline
#define _ri			__releaseinline
=======
#define _vifT		template <int idx>
#define  GetVifX	(idx ? (vif1)     : (vif0))
#define  vifXch		(idx ? (vif1ch)   : (vif0ch))
#define  vifXRegs	(idx ? (vif1Regs) : (vif0Regs))
>>>>>>> e97c68e8

extern void dmaVIF0();
extern void dmaVIF1();
extern void mfifoVIF1transfer(int qwc);
extern bool VIF0transfer(u32 *data, int size);
extern bool VIF1transfer(u32 *data, int size);
extern void vifMFIFOInterrupt();
extern bool CheckPath2GIF(EE_EventType channel);
<|MERGE_RESOLUTION|>--- conflicted
+++ resolved
@@ -219,19 +219,10 @@
 #define vif0Regs (&vif0RegsRef)
 #define vif1Regs (&vif1RegsRef)
 
-<<<<<<< HEAD
 #define _vifT			template <int idx>
 #define  GetVifX		(idx ? (vif1)			: (vif0))
 #define  GetVifXch		(idx ? (DMACh_VIF1)		: (DMACh_VIF0))
 #define  GetVifXregs	(idx ? (vif1RegsRef)	: (vif0RegsRef))
-#define _f				__forceinline
-#define _ri			__releaseinline
-=======
-#define _vifT		template <int idx>
-#define  GetVifX	(idx ? (vif1)     : (vif0))
-#define  vifXch		(idx ? (vif1ch)   : (vif0ch))
-#define  vifXRegs	(idx ? (vif1Regs) : (vif0Regs))
->>>>>>> e97c68e8
 
 extern void dmaVIF0();
 extern void dmaVIF1();
