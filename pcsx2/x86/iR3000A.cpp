/*  PCSX2 - PS2 Emulator for PCs
 *  Copyright (C) 2002-2010  PCSX2 Dev Team
 *
 *  PCSX2 is free software: you can redistribute it and/or modify it under the terms
 *  of the GNU Lesser General Public License as published by the Free Software Found-
 *  ation, either version 3 of the License, or (at your option) any later version.
 *
 *  PCSX2 is distributed in the hope that it will be useful, but WITHOUT ANY WARRANTY;
 *  without even the implied warranty of MERCHANTABILITY or FITNESS FOR A PARTICULAR
 *  PURPOSE.  See the GNU General Public License for more details.
 *
 *  You should have received a copy of the GNU General Public License along with PCSX2.
 *  If not, see <http://www.gnu.org/licenses/>.
 */

// recompiler reworked to add dynamic linking Jan06
// and added reg caching, const propagation, block analysis Jun06
// zerofrog(@gmail.com)


#include "PrecompiledHeader.h"

#include "iR3000A.h"
#include "BaseblockEx.h"

#include <time.h>

#ifndef _WIN32
#include <sys/types.h>
#endif

#include "IopCommon.h"
#include "iCore.h"

#include "SamplProf.h"
#include "NakedAsm.h"
#include "AppConfig.h"


using namespace x86Emitter;

extern u32 g_iopNextEventCycle;
extern void psxBREAK();

u32 g_psxMaxRecMem = 0;
u32 s_psxrecblocks[] = {0};

uptr psxRecLUT[0x10000];
uptr psxhwLUT[0x10000];

#define HWADDR(mem) (psxhwLUT[mem >> 16] + (mem))

#define MAPBASE			0x48000000
#define RECMEM_SIZE		(8*1024*1024)

// R3000A statics
int psxreclog = 0;

static u8 *recMem = NULL;	// the recompiled blocks will be here
static BASEBLOCK *recRAM = NULL;	// and the ptr to the blocks here
static BASEBLOCK *recROM = NULL;	// and here
static BASEBLOCK *recROM1 = NULL;	// also here
static BaseBlocks recBlocks;
static u8 *recPtr = NULL;
u32 psxpc;			// recompiler psxpc
int psxbranch;		// set for branch
u32 g_iopCyclePenalty;

static EEINST* s_pInstCache = NULL;
static u32 s_nInstCacheSize = 0;

static BASEBLOCK* s_pCurBlock = NULL;
static BASEBLOCKEX* s_pCurBlockEx = NULL;

static u32 s_nEndBlock = 0; // what psxpc the current block ends
static u32 s_branchTo;
static bool s_nBlockFF;

static u32 s_saveConstRegs[32];
static u32 s_saveHasConstReg = 0, s_saveFlushedConstReg = 0;
static EEINST* s_psaveInstInfo = NULL;

u32 s_psxBlockCycles = 0; // cycles of current block recompiling
static u32 s_savenBlockCycles = 0;

static void iPsxBranchTest(u32 newpc, u32 cpuBranch);
void psxRecompileNextInstruction(int delayslot);

extern void (*rpsxBSC[64])();
void rpsxpropBSC(EEINST* prev, EEINST* pinst);

static void iopClearRecLUT(BASEBLOCK* base, int count);

static u32 psxdump = 0;

#define PSX_GETBLOCK(x) PC_GETBLOCK_(x, psxRecLUT)

#define PSXREC_CLEARM(mem) \
	(((mem) < g_psxMaxRecMem && (psxRecLUT[(mem) >> 16] + (mem))) ? \
		psxRecClearMem(mem) : 4)

// =====================================================================================================
//  Dynamically Compiled Dispatchers - R3000A style
// =====================================================================================================

static void __fastcall iopRecRecompile( const u32 startpc );

static u32 s_store_ebp, s_store_esp;

// Recompiled code buffer for EE recompiler dispatchers!
static u8 __pagealigned iopRecDispatchers[__pagesize];

typedef void DynGenFunc();

static DynGenFunc* iopDispatcherEvent		= NULL;
static DynGenFunc* iopDispatcherReg			= NULL;
static DynGenFunc* iopJITCompile			= NULL;
static DynGenFunc* iopJITCompileInBlock		= NULL;
static DynGenFunc* iopEnterRecompiledCode	= NULL;
static DynGenFunc* iopExitRecompiledCode	= NULL;

static void recEventTest()
{
	_cpuEventTest_Shared();
}

// parameters:
//   espORebp - 0 for ESP, or 1 for EBP.
//   regval   - current value of the register at the time the fault was detected (predates the
//      stackframe setup code in this function)
static void __fastcall StackFrameCheckFailed( int espORebp, int regval )
{
	pxFailDev( wxsFormat( L"(R3000A Recompiler Stackframe) Sanity check failed on %s\n\tCurrent=%d; Saved=%d",
		(espORebp==0) ? L"ESP" : L"EBP", regval, (espORebp==0) ? s_store_esp : s_store_ebp )
	);

	// Note: The recompiler will attempt to recover ESP and EBP after returning from this function,
	// so typically selecting Continue/Ignore/Cancel for this assertion should allow PCSX2 to con-
	// tinue to run with some degree of stability.
}

static void _DynGen_StackFrameCheck()
{
	if( !IsDevBuild ) return;

	// --------- EBP Here -----------

	xCMP( ebp, ptr[&s_store_ebp] );
	xForwardJE8 skipassert_ebp;

	xMOV( ecx, 1 );					// 1 specifies EBP
	xMOV( edx, ebp );
	xCALL( StackFrameCheckFailed );
	xMOV( ebp, ptr[&s_store_ebp] );		// half-hearted frame recovery attempt!

	skipassert_ebp.SetTarget();

	// --------- ESP There -----------

	xCMP( esp, ptr[&s_store_esp] );
	xForwardJE8 skipassert_esp;

	xXOR( ecx, ecx );				// 0 specifies ESP
	xMOV( edx, esp );
	xCALL( StackFrameCheckFailed );
	xMOV( esp, ptr[&s_store_esp] );		// half-hearted frame recovery attempt!

	skipassert_esp.SetTarget();
}

// The address for all cleared blocks.  It recompiles the current pc and then
// dispatches to the recompiled block address.
static DynGenFunc* _DynGen_JITCompile()
{
	pxAssertMsg( iopDispatcherReg != NULL, "Please compile the DispatcherReg subroutine *before* JITComple.  Thanks." );

	u8* retval = xGetPtr();
	_DynGen_StackFrameCheck();

	xMOV( ecx, ptr[&psxRegs.pc] );
	xCALL( iopRecRecompile );

	xMOV( eax, ptr[&psxRegs.pc] );
	xMOV( ebx, eax );
	xSHR( eax, 16 );
	xMOV( ecx, ptr[psxRecLUT + (eax*4)] );
	xJMP( ptr32[ecx+ebx] );

	return (DynGenFunc*)retval;
}

static DynGenFunc* _DynGen_JITCompileInBlock()
{
	u8* retval = xGetPtr();
	xJMP( iopJITCompile );
	return (DynGenFunc*)retval;
}

// called when jumping to variable pc address
static DynGenFunc* _DynGen_DispatcherReg()
{
	u8* retval = xGetPtr();
	_DynGen_StackFrameCheck();

	xMOV( eax, ptr[&psxRegs.pc] );
	xMOV( ebx, eax );
	xSHR( eax, 16 );
	xMOV( ecx, ptr[psxRecLUT + (eax*4)] );
	xJMP( ptr32[ecx+ebx] );

	return (DynGenFunc*)retval;
}

// --------------------------------------------------------------------------------------
//  EnterRecompiledCode  - dynamic compilation stub!
// --------------------------------------------------------------------------------------

// In Release Builds this literally generates the following code:
//   push edi
//   push esi
//   push ebx
//   jmp DispatcherReg
//   pop ebx
//   pop esi
//   pop edi
//
// See notes on why this works in both GCC (aligned stack!) and other compilers (not-so-
// aligned stack!).  In debug/dev builds the code gen is more complicated, as it constructs
// ebp stackframe mess, which allows for a complete backtrace from debug breakpoints (yay).
//
// Also, if you set PCSX2_IOP_FORCED_ALIGN_STACK to 1, the codegen for MSVC becomes slightly
// more complicated since it has to perform a full stack alignment on entry.
//

#if defined(__GNUG__) || defined(__DARWIN__)
#	define PCSX2_ASSUME_ALIGNED_STACK		1
#else
#	define PCSX2_ASSUME_ALIGNED_STACK		0
#endif

// Set to 0 for a speedup in release builds.
// [doesn't apply to GCC/Mac, which must always align]
#define PCSX2_IOP_FORCED_ALIGN_STACK		0 //1


// For overriding stackframe generation options in Debug builds (possibly useful for troubleshooting)
// Typically this value should be the same as IsDevBuild.
static const bool GenerateStackFrame = IsDevBuild;

static DynGenFunc* _DynGen_EnterRecompiledCode()
{
	u8* retval = xGetPtr();

	bool allocatedStack = GenerateStackFrame || PCSX2_IOP_FORCED_ALIGN_STACK;

	// Optimization: The IOP never uses stack-based parameter invocation, so we can avoid
	// allocating any room on the stack for it (which is important since the IOP's entry
	// code gets invoked quite a lot).

	if( allocatedStack )
	{
		xPUSH( ebp );
		xMOV( ebp, esp );
		xAND( esp, -0x10 );

		xSUB( esp, 0x20 );

		xMOV( ptr[ebp-12], edi );
		xMOV( ptr[ebp-8], esi );
		xMOV( ptr[ebp-4], ebx );
	}
	else
	{
		// GCC Compiler:
		//   The frame pointer coming in from the EE's event test can be safely assumed to be
		//   aligned, since GCC always aligns stackframes.  While handy in x86-64, where CALL + PUSH EBP
		//   results in a neatly realigned stack on entry to every function, unfortunately in x86-32
		//   this is usually worthless because CALL+PUSH leaves us 8 byte aligned instead (fail).  So
		//   we have to do the usual set of stackframe alignments and simulated callstack mess
		//   *regardless*.

		// MSVC/Intel compilers:
		//   The PCSX2_IOP_FORCED_ALIGN_STACK setting is 0, so we don't care.  Just push regs like
		//   the good old days!  (stack alignment will be indeterminate)

		xPUSH( edi );
		xPUSH( esi );
		xPUSH( ebx );

		allocatedStack = false;
	}

	uptr* imm = NULL;
	if( allocatedStack )
	{
		if( GenerateStackFrame )
		{
			// Simulate a CALL function by pushing the call address and EBP onto the stack.
			// This retains proper stacktrace and stack unwinding (handy in devbuilds!)

			xMOV( ptr32[esp+0x0c], 0xffeeff );
			imm = (uptr*)(xGetPtr()-4);

			// This part simulates the "normal" stackframe prep of "push ebp, mov ebp, esp"
			xMOV( ptr32[esp+0x08], ebp );
			xLEA( ebp, ptr32[esp+0x08] );
		}
	}

	if( IsDevBuild )
	{
		xMOV( ptr[&s_store_esp], esp );
		xMOV( ptr[&s_store_ebp], ebp );
	}

	xJMP( iopDispatcherReg );
	if( imm != NULL )
		*imm = (uptr)xGetPtr();

	// ----------------------
	// ---->  Cleanup!  ---->

	iopExitRecompiledCode = (DynGenFunc*)xGetPtr();

	if( allocatedStack )
	{
		// pop the nested "simulated call" stackframe, if needed:
		if( GenerateStackFrame ) xLEAVE();
		xMOV( edi, ptr[ebp-12] );
		xMOV( esi, ptr[ebp-8] );
		xMOV( ebx, ptr[ebp-4] );
		xLEAVE();
	}
	else
	{
		xPOP( ebx );
		xPOP( esi );
		xPOP( edi );
	}

	xRET();

	return (DynGenFunc*)retval;
}

static void _DynGen_Dispatchers()
{
	// In case init gets called multiple times:
	HostSys::MemProtectStatic( iopRecDispatchers, Protect_ReadWrite, false );

	// clear the buffer to 0xcc (easier debugging).
	memset_8<0xcc,__pagesize>( iopRecDispatchers );

	xSetPtr( iopRecDispatchers );

	// Place the EventTest and DispatcherReg stuff at the top, because they get called the
	// most and stand to benefit from strong alignment and direct referencing.
	iopDispatcherEvent = (DynGenFunc*)xGetPtr();
	xCALL( recEventTest );
	iopDispatcherReg	= _DynGen_DispatcherReg();

	iopJITCompile			= _DynGen_JITCompile();
	iopJITCompileInBlock	= _DynGen_JITCompileInBlock();
	iopEnterRecompiledCode	= _DynGen_EnterRecompiledCode();

	HostSys::MemProtectStatic( iopRecDispatchers, Protect_ReadOnly, true );

	recBlocks.SetJITCompile( iopJITCompile );
}

////////////////////////////////////////////////////
using namespace R3000A;
#include "Utilities/AsciiFile.h"

static void iIopDumpBlock( int startpc, u8 * ptr )
{
	u32 i, j;
	EEINST* pcur;
	u8 used[34];
	int numused, count;

	Console.WriteLn( "dump1 %x:%x, %x", startpc, psxpc, psxRegs.cycle );
	g_Conf->Folders.Logs.Mkdir();

	wxString filename( Path::Combine( g_Conf->Folders.Logs, wxsFormat( L"psxdump%.8X.txt", startpc ) ) );
	AsciiFile f( filename, L"w" );

	/*for ( i = startpc; i < s_nEndBlock; i += 4 ) {
		f.Printf("%s\n", disR3000Fasm( iopMemRead32( i ), i ) );
	}*/

	// write the instruction info
	f.Printf("\n\nlive0 - %x, lastuse - %x used - %x\n", EEINST_LIVE0, EEINST_LASTUSE, EEINST_USED);

	memzero(used);
	numused = 0;
	for(i = 0; i < ArraySize(s_pInstCache->regs); ++i) {
		if( s_pInstCache->regs[i] & EEINST_USED ) {
			used[i] = 1;
			numused++;
		}
	}

	f.Printf("       ");
	for(i = 0; i < ArraySize(s_pInstCache->regs); ++i) {
		if( used[i] ) f.Printf("%2d ", i);
	}
	f.Printf("\n");

	f.Printf("       ");
	for(i = 0; i < ArraySize(s_pInstCache->regs); ++i) {
		if( used[i] ) f.Printf("%s ", disRNameGPR[i]);
	}
	f.Printf("\n");

	pcur = s_pInstCache+1;
	for( i = 0; i < (s_nEndBlock-startpc)/4; ++i, ++pcur) {
		f.Printf("%2d: %2.2x ", i+1, pcur->info);

		count = 1;
		for(j = 0; j < ArraySize(s_pInstCache->regs); j++) {
			if( used[j] ) {
				f.Printf("%2.2x%s", pcur->regs[j], ((count%8)&&count<numused)?"_":" ");
				++count;
			}
		}
		f.Printf("\n");
	}

#ifdef __LINUX__
	char command[256];
	// dump the asm
	{
		AsciiFile f2( L"mydump1", L"w" );
		f2.Write( ptr, (uptr)x86Ptr - (uptr)ptr );
	}
	wxCharBuffer buf( filename.ToUTF8() );
	const char* filenamea = buf.data();
	sprintf( command, "objdump -D --target=binary --architecture=i386 -M intel mydump1 | cat %s - > tempdump", filenamea );
	system( command );
    sprintf( command, "mv tempdump %s", filenamea );
    system( command );
    //f = fopen( filename.c_str(), "a+" );
#endif
}

u8 _psxLoadWritesRs(u32 tempcode)
{
	switch(tempcode>>26) {
		case 32: case 33: case 34: case 35: case 36: case 37: case 38:
			return ((tempcode>>21)&0x1f)==((tempcode>>16)&0x1f); // rs==rt
	}
	return 0;
}

u8 _psxIsLoadStore(u32 tempcode)
{
	switch(tempcode>>26) {
		case 32: case 33: case 34: case 35: case 36: case 37: case 38:
		// 4 byte stores
		case 40: case 41: case 42: case 43: case 46:
			return 1;
	}
	return 0;
}

void _psxFlushAllUnused()
{
	int i;
	for(i = 0; i < 34; ++i) {
		if( psxpc < s_nEndBlock ) {
			if( (g_pCurInstInfo[1].regs[i]&EEINST_USED) )
				continue;
		}
		else if( (g_pCurInstInfo[0].regs[i]&EEINST_USED) )
			continue;

		if( i < 32 && PSX_IS_CONST1(i) ) _psxFlushConstReg(i);
		else {
			_deleteX86reg(X86TYPE_PSX, i, 1);
		}
	}
}

int _psxFlushUnusedConstReg()
{
	int i;
	for(i = 1; i < 32; ++i) {
		if( (g_psxHasConstReg & (1<<i)) && !(g_psxFlushedConstReg&(1<<i)) &&
			!_recIsRegWritten(g_pCurInstInfo+1, (s_nEndBlock-psxpc)/4, XMMTYPE_GPRREG, i) ) {

			// check if will be written in the future
			MOV32ItoM((uptr)&psxRegs.GPR.r[i], g_psxConstRegs[i]);
			g_psxFlushedConstReg |= 1<<i;
			return 1;
		}
	}

	return 0;
}

void _psxFlushCachedRegs()
{
	_psxFlushConstRegs();
}

void _psxFlushConstReg(int reg)
{
	if( PSX_IS_CONST1( reg ) && !(g_psxFlushedConstReg&(1<<reg)) ) {
		MOV32ItoM((uptr)&psxRegs.GPR.r[reg], g_psxConstRegs[reg]);
		g_psxFlushedConstReg |= (1<<reg);
	}
}

void _psxFlushConstRegs()
{
	int i;

	// flush constants

	// ignore r0
	for(i = 1; i < 32; ++i) {
		if( g_psxHasConstReg & (1<<i) ) {

			if( !(g_psxFlushedConstReg&(1<<i)) ) {
				MOV32ItoM((uptr)&psxRegs.GPR.r[i], g_psxConstRegs[i]);
				g_psxFlushedConstReg |= 1<<i;
			}

			if( g_psxHasConstReg == g_psxFlushedConstReg )
				break;
		}
	}
}

void _psxDeleteReg(int reg, int flush)
{
	if( !reg ) return;
	if( flush && PSX_IS_CONST1(reg) ) {
		_psxFlushConstReg(reg);
		return;
	}
	PSX_DEL_CONST(reg);
	_deleteX86reg(X86TYPE_PSX, reg, flush ? 0 : 2);
}

void _psxMoveGPRtoR(x86IntRegType to, int fromgpr)
{
	if( PSX_IS_CONST1(fromgpr) )
		MOV32ItoR( to, g_psxConstRegs[fromgpr] );
	else {
		// check x86
		MOV32MtoR(to, (uptr)&psxRegs.GPR.r[ fromgpr ] );
	}
}

void _psxMoveGPRtoM(u32 to, int fromgpr)
{
	if( PSX_IS_CONST1(fromgpr) )
		MOV32ItoM( to, g_psxConstRegs[fromgpr] );
	else {
		// check x86
		MOV32MtoR(EAX, (uptr)&psxRegs.GPR.r[ fromgpr ] );
		MOV32RtoM(to, EAX );
	}
}

void _psxMoveGPRtoRm(x86IntRegType to, int fromgpr)
{
	if( PSX_IS_CONST1(fromgpr) )
		MOV32ItoRm( to, g_psxConstRegs[fromgpr] );
	else {
		// check x86
		MOV32MtoR(EAX, (uptr)&psxRegs.GPR.r[ fromgpr ] );
		MOV32RtoRm(to, EAX );
	}
}

void _psxFlushCall(int flushtype)
{
	// x86-32 ABI : These registers are not preserved across calls:
	_freeX86reg( EAX );
	_freeX86reg( ECX );
	_freeX86reg( EDX );

	if( flushtype & FLUSH_CACHED_REGS )
		_psxFlushConstRegs();
}

void psxSaveBranchState()
{
	s_savenBlockCycles = s_psxBlockCycles;
	memcpy(s_saveConstRegs, g_psxConstRegs, sizeof(g_psxConstRegs));
	s_saveHasConstReg = g_psxHasConstReg;
	s_saveFlushedConstReg = g_psxFlushedConstReg;
	s_psaveInstInfo = g_pCurInstInfo;

	// save all regs
	memcpy(s_saveX86regs, x86regs, sizeof(x86regs));
}

void psxLoadBranchState()
{
	s_psxBlockCycles = s_savenBlockCycles;

	memcpy(g_psxConstRegs, s_saveConstRegs, sizeof(g_psxConstRegs));
	g_psxHasConstReg = s_saveHasConstReg;
	g_psxFlushedConstReg = s_saveFlushedConstReg;
	g_pCurInstInfo = s_psaveInstInfo;

	// restore all regs
	memcpy(x86regs, s_saveX86regs, sizeof(x86regs));
}

////////////////////
// Code Templates //
////////////////////

void _psxOnWriteReg(int reg)
{
	PSX_DEL_CONST(reg);
}

// rd = rs op rt
void psxRecompileCodeConst0(R3000AFNPTR constcode, R3000AFNPTR_INFO constscode, R3000AFNPTR_INFO consttcode, R3000AFNPTR_INFO noconstcode)
{
	if ( ! _Rd_ ) return;

	// for now, don't support xmm

	_deleteX86reg(X86TYPE_PSX, _Rs_, 1);
	_deleteX86reg(X86TYPE_PSX, _Rt_, 1);
	_deleteX86reg(X86TYPE_PSX, _Rd_, 0);

	if( PSX_IS_CONST2(_Rs_, _Rt_) ) {
		PSX_SET_CONST(_Rd_);
		constcode();
		return;
	}

	if( PSX_IS_CONST1(_Rs_) ) {
		constscode(0);
		PSX_DEL_CONST(_Rd_);
		return;
	}

	if( PSX_IS_CONST1(_Rt_) ) {
		consttcode(0);
		PSX_DEL_CONST(_Rd_);
		return;
	}

	noconstcode(0);
	PSX_DEL_CONST(_Rd_);
}

// rt = rs op imm16
void psxRecompileCodeConst1(R3000AFNPTR constcode, R3000AFNPTR_INFO noconstcode)
{
    if ( ! _Rt_ ) {
		// check for iop module import table magic
        if (psxRegs.code >> 16 == 0x2400) {
			MOV32ItoM( (uptr)&psxRegs.code, psxRegs.code );
			MOV32ItoM( (uptr)&psxRegs.pc, psxpc );
			_psxFlushCall(FLUSH_NODESTROY);

			const char *libname = irxImportLibname(psxpc);
			u16 index = psxRegs.code & 0xffff;
#ifdef PCSX2_DEVBUILD
			const char *funcname = irxImportFuncname(libname, index);
			irxDEBUG debug = irxImportDebug(libname, index);

			if (SysTraceActive(IOP.Bios)) {
				xMOV(ecx, (uptr)libname);
				xMOV(edx, index);
				xPUSH((uptr)funcname);
				xCALL(irxImportLog);
			}

			if (debug)
				xCALL(debug);
#endif
			irxHLE hle = irxImportHLE(libname, index);
			if (hle) {
				xCALL(hle);
				xCMP(eax, 0);
				xJNE(iopDispatcherReg);
			}
		}
        return;
    }

	// for now, don't support xmm

	_deleteX86reg(X86TYPE_PSX, _Rs_, 1);
	_deleteX86reg(X86TYPE_PSX, _Rt_, 0);

	if( PSX_IS_CONST1(_Rs_) ) {
		PSX_SET_CONST(_Rt_);
		constcode();
		return;
	}

	noconstcode(0);
	PSX_DEL_CONST(_Rt_);
}

// rd = rt op sa
void psxRecompileCodeConst2(R3000AFNPTR constcode, R3000AFNPTR_INFO noconstcode)
{
	if ( ! _Rd_ ) return;

	// for now, don't support xmm

	_deleteX86reg(X86TYPE_PSX, _Rt_, 1);
	_deleteX86reg(X86TYPE_PSX, _Rd_, 0);

	if( PSX_IS_CONST1(_Rt_) ) {
		PSX_SET_CONST(_Rd_);
		constcode();
		return;
	}

	noconstcode(0);
	PSX_DEL_CONST(_Rd_);
}

// rd = rt MULT rs  (SPECIAL)
void psxRecompileCodeConst3(R3000AFNPTR constcode, R3000AFNPTR_INFO constscode, R3000AFNPTR_INFO consttcode, R3000AFNPTR_INFO noconstcode, int LOHI)
{
	_deleteX86reg(X86TYPE_PSX, _Rs_, 1);
	_deleteX86reg(X86TYPE_PSX, _Rt_, 1);

	if( LOHI ) {
		_deleteX86reg(X86TYPE_PSX, PSX_HI, 1);
		_deleteX86reg(X86TYPE_PSX, PSX_LO, 1);
	}

	if( PSX_IS_CONST2(_Rs_, _Rt_) ) {
		constcode();
		return;
	}

	if( PSX_IS_CONST1(_Rs_) ) {
		constscode(0);
		return;
	}

	if( PSX_IS_CONST1(_Rt_) ) {
		consttcode(0);
		return;
	}

	noconstcode(0);
}

static u8* m_recBlockAlloc = NULL;

static const uint m_recBlockAllocSize =
	(((Ps2MemSize::IopRam + Ps2MemSize::Rom + Ps2MemSize::Rom1) / 4) * sizeof(BASEBLOCK));

static void recAlloc()
{
	// Note: the VUrec depends on being able to grab an allocation below the 0x10000000 line,
	// so we give the EErec an address above that to try first as it's basemem address, hence
	// the 0x28000000 pick (0x20000000 is picked by the EE)

	if( recMem == NULL )
		recMem = (u8*)SysMmapEx( 0x28000000, RECMEM_SIZE, 0, "recAlloc(R3000a)" );

	if( recMem == NULL )
		throw Exception::OutOfMemory( L"R3000A recompiled code cache" );

	// Goal: Allocate BASEBLOCKs for every possible branch target in IOP memory.
	// Any 4-byte aligned address makes a valid branch target as per MIPS design (all instructions are
	// always 4 bytes long).

	if( m_recBlockAlloc == NULL )
		m_recBlockAlloc = (u8*)_aligned_malloc( m_recBlockAllocSize, 4096 );

	if( m_recBlockAlloc == NULL )
		throw Exception::OutOfMemory( L"R3000A BASEBLOCK lookup tables" );

	u8* curpos = m_recBlockAlloc;
	recRAM = (BASEBLOCK*)curpos; curpos += (Ps2MemSize::IopRam / 4) * sizeof(BASEBLOCK);
	recROM = (BASEBLOCK*)curpos; curpos += (Ps2MemSize::Rom / 4) * sizeof(BASEBLOCK);
	recROM1 = (BASEBLOCK*)curpos; curpos += (Ps2MemSize::Rom1 / 4) * sizeof(BASEBLOCK);

	if( s_pInstCache == NULL )
	{
		s_nInstCacheSize = 128;
		s_pInstCache = (EEINST*)malloc( sizeof(EEINST) * s_nInstCacheSize );
	}

	if( s_pInstCache == NULL )
		throw Exception::OutOfMemory( L"R3000 InstCache." );

	ProfilerRegisterSource( "IOP Rec", recMem, RECMEM_SIZE );
	_DynGen_Dispatchers();
}

void recResetIOP()
{
	// calling recResetIOP without first calling recInit is bad mojo.
	pxAssert( recMem != NULL );
	pxAssert( m_recBlockAlloc != NULL );

	DevCon.WriteLn( "iR3000A Recompiler reset." );

	memset_8<0xcc,RECMEM_SIZE>( recMem );	// 0xcc is INT3
	iopClearRecLUT((BASEBLOCK*)m_recBlockAlloc,
		(((Ps2MemSize::IopRam + Ps2MemSize::Rom + Ps2MemSize::Rom1) / 4)));

	for (int i = 0; i < 0x10000; i++)
		recLUT_SetPage(psxRecLUT, 0, 0, 0, i, 0);
	// IOP knows 64k pages, hence for the 0x10000's

	// The bottom 2 bits of PC are always zero, so we <<14 to "compress"
	// the pc indexer into it's lower common denominator.

	// We're only mapping 20 pages here in 4 places.
	// 0x80 comes from : (Ps2MemSize::IopRam / 0x10000) * 4
	for (int i=0; i<0x80; i++)
	{
		recLUT_SetPage(psxRecLUT, psxhwLUT, recRAM, 0x0000, i, i & 0x1f);
		recLUT_SetPage(psxRecLUT, psxhwLUT, recRAM, 0x8000, i, i & 0x1f);
		recLUT_SetPage(psxRecLUT, psxhwLUT, recRAM, 0xa000, i, i & 0x1f);
	}

	for (int i=0x1fc0; i<0x2000; i++)
	{
		recLUT_SetPage(psxRecLUT, psxhwLUT, recROM, 0x0000, i, i - 0x1fc0);
		recLUT_SetPage(psxRecLUT, psxhwLUT, recROM, 0x8000, i, i - 0x1fc0);
		recLUT_SetPage(psxRecLUT, psxhwLUT, recROM, 0xa000, i, i - 0x1fc0);
	}

	for (int i=0x1e00; i<0x1e04; i++)
	{
		recLUT_SetPage(psxRecLUT, psxhwLUT, recROM1, 0x0000, i, i - 0x1fc0);
		recLUT_SetPage(psxRecLUT, psxhwLUT, recROM1, 0x8000, i, i - 0x1fc0);
		recLUT_SetPage(psxRecLUT, psxhwLUT, recROM1, 0xa000, i, i - 0x1fc0);
	}

	if( s_pInstCache )
		memset( s_pInstCache, 0, sizeof(EEINST)*s_nInstCacheSize );

	recBlocks.Reset();
	g_psxMaxRecMem = 0;

	recPtr = recMem;
	psxbranch = 0;
}

static void recShutdown()
{
	ProfilerTerminateSource( "IOPRec" );

	SafeSysMunmap(recMem, RECMEM_SIZE);
	safe_aligned_free( m_recBlockAlloc );

	safe_free( s_pInstCache );
	s_nInstCacheSize = 0;
}

static void iopClearRecLUT(BASEBLOCK* base, int count)
{
	for (int i = 0; i < count; i++)
		base[i].SetFnptr((uptr)iopJITCompile);
}

static void recExecute()
{
	// note: this function is currently never used.
	//for (;;) R3000AExecute();
}

static __noinline s32 recExecuteBlock( s32 eeCycles )
{
	iopBreak = 0;
	iopCycleEE = eeCycles;

<<<<<<< HEAD
	#ifdef PCSX2_DEVBUILD
	if (SysTrace.SIF.IsActive())
		SysTrace.IOP.R3000A.Write("Switching to IOP CPU for %d cycles", eeCycles);
	#endif
=======
#ifdef PCSX2_DEVBUILD
	if (SysTrace.SIF.IsActive())
		SysTrace.IOP.R3000A.Write("Switching to IOP CPU for %d cycles", eeCycles);
#endif
>>>>>>> e0998c8d

	// [TODO] recExecuteBlock could be replaced by a direct call to the iopEnterRecompiledCode()
	//   (by assigning its address to the psxRec structure).  But for that to happen, we need
	//   to move iopBreak/iopCycleEE update code to emitted assembly code. >_<  --air

	// Likely Disasm, as borrowed from MSVC:

// Entry:
// 	mov         eax,dword ptr [esp+4]
// 	mov         dword ptr [iopBreak (0E88DCCh)],0
// 	mov         dword ptr [iopCycleEE (832A84h)],eax

// Exit:
// 	mov         ecx,dword ptr [iopBreak (0E88DCCh)]
// 	mov         edx,dword ptr [iopCycleEE (832A84h)]
// 	lea         eax,[edx+ecx]

	iopEnterRecompiledCode();

	return iopBreak + iopCycleEE;
}

// Returns the offset to the next instruction after any cleared memory
static __fi u32 psxRecClearMem(u32 pc)
{
	BASEBLOCK* pblock;

	pblock = PSX_GETBLOCK(pc);
	// if ((u8*)iopJITCompile == pblock->GetFnptr())
	if (pblock->GetFnptr() == (uptr)iopJITCompile)
		return 4;

	pc = HWADDR(pc);

	u32 lowerextent = pc, upperextent = pc + 4;
	int blockidx = recBlocks.Index(pc);

	pxAssert(blockidx != -1);

	while (BASEBLOCKEX* pexblock = recBlocks[blockidx - 1]) {
		if (pexblock->startpc + pexblock->size * 4 <= lowerextent)
			break;

		lowerextent = min(lowerextent, pexblock->startpc);
		blockidx--;
	}

	while (BASEBLOCKEX* pexblock = recBlocks[blockidx]) {
		if (pexblock->startpc >= upperextent)
			break;

		lowerextent = min(lowerextent, pexblock->startpc);
		upperextent = max(upperextent, pexblock->startpc + pexblock->size * 4);
		recBlocks.Remove(blockidx);
	}

	blockidx=0;
	while(BASEBLOCKEX* pexblock = recBlocks[blockidx++])
	{
		if (pc >= pexblock->startpc && pc < pexblock->startpc + pexblock->size * 4) {
			DevCon.Error("Impossible block clearing failure");
			pxFailDev( "Impossible block clearing failure" );
		}
	}

	iopClearRecLUT(PSX_GETBLOCK(lowerextent), (upperextent - lowerextent) / 4);

	return upperextent - pc;
}

static __fi void recClearIOP(u32 Addr, u32 Size)
{
	u32 pc = Addr;
	while (pc < Addr + Size*4)
		pc += PSXREC_CLEARM(pc);
}

void psxSetBranchReg(u32 reg)
{
	psxbranch = 1;

	if( reg != 0xffffffff ) {
		_allocX86reg(ESI, X86TYPE_PCWRITEBACK, 0, MODE_WRITE);
		_psxMoveGPRtoR(ESI, reg);

		psxRecompileNextInstruction(1);

		if( x86regs[ESI].inuse ) {
			pxAssert( x86regs[ESI].type == X86TYPE_PCWRITEBACK );
			MOV32RtoM((uptr)&psxRegs.pc, ESI);
			x86regs[ESI].inuse = 0;
			#ifdef PCSX2_DEBUG
			xOR( esi, esi );
			#endif
		}
		else {
			MOV32MtoR(EAX, (uptr)&g_recWriteback);
			MOV32RtoM((uptr)&psxRegs.pc, EAX);

			#ifdef PCSX2_DEBUG
			xOR( eax, eax );
			#endif
		}

		#ifdef PCSX2_DEBUG
		xForwardJNZ8 skipAssert;
		xWrite8( 0xcc );
		skipAssert.SetTarget();
		#endif
	}

	_psxFlushCall(FLUSH_EVERYTHING);
	iPsxBranchTest(0xffffffff, 1);

	JMP32((uptr)iopDispatcherReg - ( (uptr)x86Ptr + 5 ));
}

void psxSetBranchImm( u32 imm )
{
	psxbranch = 1;
	pxAssert( imm );

	// end the current block
	MOV32ItoM( (uptr)&psxRegs.pc, imm );
	_psxFlushCall(FLUSH_EVERYTHING);
	iPsxBranchTest(imm, imm <= psxpc);

	recBlocks.Link(HWADDR(imm), xJcc32());
}

static __fi u32 psxScaleBlockCycles()
{
	return s_psxBlockCycles;
}

static void iPsxBranchTest(u32 newpc, u32 cpuBranch)
{
	u32 blockCycles = psxScaleBlockCycles();

	if (EmuConfig.Speedhacks.WaitLoop && s_nBlockFF && newpc == s_branchTo)
	{
		xMOV(eax, ptr32[&psxRegs.cycle]);
		xMOV(ecx, eax);
		xMOV(edx, ptr32[&iopCycleEE]);
		xADD(edx, 7);
		xSHR(edx, 3);
		xADD(eax, edx);
		xCMP(eax, ptr32[&g_iopNextEventCycle]);
		xCMOVNS(eax, ptr32[&g_iopNextEventCycle]);
		xMOV(ptr32[&psxRegs.cycle], eax);
		xSUB(eax, ecx);
		xSHL(eax, 3);
		xSUB(ptr32[&iopCycleEE], eax);
		xJLE(iopExitRecompiledCode);

		xCALL(iopEventTest);

		if( newpc != 0xffffffff )
		{
			xCMP(ptr32[&psxRegs.pc], newpc);
			xJNE(iopDispatcherReg);
		}
	}
	else
	{
		xMOV(eax, ptr32[&psxRegs.cycle]);
		xADD(eax, blockCycles);
		xMOV(ptr32[&psxRegs.cycle], eax); // update cycles

		// jump if iopCycleEE <= 0  (iop's timeslice timed out, so time to return control to the EE)
		xSUB(ptr32[&iopCycleEE], blockCycles*8);
		xJLE(iopExitRecompiledCode);

		// check if an event is pending
		xSUB(eax, ptr32[&g_iopNextEventCycle]);
		xForwardJS<u8> nointerruptpending;

		xCALL(iopEventTest);

		if( newpc != 0xffffffff ) {
			xCMP(ptr32[&psxRegs.pc], newpc);
			xJNE(iopDispatcherReg);
		}

		nointerruptpending.SetTarget();
	}
}

#if 0
//static const int *s_pCode;

#if !defined(_MSC_VER)
static void checkcodefn()
{
	int pctemp;

#ifdef _MSC_VER
	__asm mov pctemp, eax;
#else
    __asm__ __volatile__("movl %%eax, %[pctemp]" : [pctemp]"m="(pctemp) );
#endif
	Console.WriteLn("iop code changed! %x", pctemp);
}
#endif
#endif

void rpsxSYSCALL()
{
	MOV32ItoM( (uptr)&psxRegs.code, psxRegs.code );
	MOV32ItoM((uptr)&psxRegs.pc, psxpc - 4);
	_psxFlushCall(FLUSH_NODESTROY);

	xMOV( ecx, 0x20 );			// exception code
	xMOV( edx, psxbranch==1 );	// branch delay slot?
	xCALL( psxException );

	CMP32ItoM((uptr)&psxRegs.pc, psxpc-4);
	j8Ptr[0] = JE8(0);

	ADD32ItoM((uptr)&psxRegs.cycle, psxScaleBlockCycles() );
	SUB32ItoM((uptr)&iopCycleEE, psxScaleBlockCycles()*8 );
	JMP32((uptr)iopDispatcherReg - ( (uptr)x86Ptr + 5 ));

	// jump target for skipping blockCycle updates
	x86SetJ8(j8Ptr[0]);

	//if (!psxbranch) psxbranch = 2;
}

void rpsxBREAK()
{
	MOV32ItoM( (uptr)&psxRegs.code, psxRegs.code );
	MOV32ItoM((uptr)&psxRegs.pc, psxpc - 4);
	_psxFlushCall(FLUSH_NODESTROY);

	xMOV( ecx, 0x24 );			// exception code
	xMOV( edx, psxbranch==1 );	// branch delay slot?
	xCALL( psxException );

	CMP32ItoM((uptr)&psxRegs.pc, psxpc-4);
	j8Ptr[0] = JE8(0);
	ADD32ItoM((uptr)&psxRegs.cycle, psxScaleBlockCycles() );
	SUB32ItoM((uptr)&iopCycleEE, psxScaleBlockCycles()*8 );
	JMP32((uptr)iopDispatcherReg - ( (uptr)x86Ptr + 5 ));
	x86SetJ8(j8Ptr[0]);

	//if (!psxbranch) psxbranch = 2;
}

void psxRecompileNextInstruction(int delayslot)
{
	static u8 s_bFlushReg = 1;

	// pblock isn't used elsewhere in this function.
	//BASEBLOCK* pblock = PSX_GETBLOCK(psxpc);

	if( IsDebugBuild )
		MOV32ItoR(EAX, psxpc);

	psxRegs.code = iopMemRead32( psxpc );
	s_psxBlockCycles++;
	psxpc += 4;

	g_pCurInstInfo++;

	g_iopCyclePenalty = 0;
	rpsxBSC[ psxRegs.code >> 26 ]();
	s_psxBlockCycles += g_iopCyclePenalty;

	if( !delayslot ) {
		if( s_bFlushReg ) {
			//_psxFlushUnusedConstReg();
		}
		else s_bFlushReg = 1;
	}
	else s_bFlushReg = 1;

	_clearNeededX86regs();
}

static void __fastcall  PreBlockCheck( u32 blockpc )
{
#ifdef PCSX2_DEBUG
	extern void iDumpPsxRegisters(u32 startpc, u32 temp);

	static int lastrec = 0;
	static int curcount = 0;
	const int skip = 0;

    //*(int*)PSXM(0x27990) = 1; // enables cdvd bios output for scph10000

    if( (psxdump&2) && lastrec != blockpc )
    {
		curcount++;

		if( curcount > skip ) {
			iDumpPsxRegisters(blockpc, 1);
			curcount = 0;
		}

		lastrec = blockpc;
	}
#endif
}

static void __fastcall iopRecRecompile( const u32 startpc )
{
	u32 i;
	u32 willbranch3 = 0;

	if( IsDebugBuild && (psxdump & 4) )
	{
		extern void iDumpPsxRegisters(u32 startpc, u32 temp);
		iDumpPsxRegisters(startpc, 0);
	}

	pxAssert( startpc );

	// if recPtr reached the mem limit reset whole mem
	if (((uptr)recPtr - (uptr)recMem) >= (RECMEM_SIZE - 0x10000))
		recResetIOP();

	x86SetPtr( recPtr );
	x86Align(16);
	recPtr = x86Ptr;

	s_pCurBlock = PSX_GETBLOCK(startpc);

	pxAssert(s_pCurBlock->GetFnptr() == (uptr)iopJITCompile
		|| s_pCurBlock->GetFnptr() == (uptr)iopJITCompileInBlock);

	s_pCurBlockEx = recBlocks.Get(HWADDR(startpc));
	if(!s_pCurBlockEx || s_pCurBlockEx->startpc != HWADDR(startpc))
		s_pCurBlockEx = recBlocks.New(HWADDR(startpc), (uptr)recPtr);

	psxbranch = 0;

	s_pCurBlock->SetFnptr( (uptr)x86Ptr );
	s_psxBlockCycles = 0;

	// reset recomp state variables
	psxpc = startpc;
	g_psxHasConstReg = g_psxFlushedConstReg = 1;

	_initX86regs();

	if( IsDebugBuild )
	{
		xMOV(ecx, psxpc);
		xCALL(PreBlockCheck);
	}

	// go until the next branch
	i = startpc;
	s_nEndBlock = 0xffffffff;
	s_branchTo = -1;

	while(1) {
		BASEBLOCK* pblock = PSX_GETBLOCK(i);
		if (i != startpc
		 && pblock->GetFnptr() != (uptr)iopJITCompile
		 && pblock->GetFnptr() != (uptr)iopJITCompileInBlock) {
			// branch = 3
			willbranch3 = 1;
			s_nEndBlock = i;
			break;
		}

		psxRegs.code = iopMemRead32(i);

		switch(psxRegs.code >> 26) {
			case 0: // special

				if( _Funct_ == 8 || _Funct_ == 9 ) { // JR, JALR
					s_nEndBlock = i + 8;
					goto StartRecomp;
				}

				break;
			case 1: // regimm

				if( _Rt_ == 0 || _Rt_ == 1 || _Rt_ == 16 || _Rt_ == 17 ) {

					s_branchTo = _Imm_ * 4 + i + 4;
					if( s_branchTo > startpc && s_branchTo < i ) s_nEndBlock = s_branchTo;
					else  s_nEndBlock = i+8;

					goto StartRecomp;
				}

				break;

			case 2: // J
			case 3: // JAL
				s_branchTo = _Target_ << 2 | (i + 4) & 0xf0000000;
				s_nEndBlock = i + 8;
				goto StartRecomp;

			// branches
			case 4: case 5: case 6: case 7:

				s_branchTo = _Imm_ * 4 + i + 4;
				if( s_branchTo > startpc && s_branchTo < i ) s_nEndBlock = s_branchTo;
				else  s_nEndBlock = i+8;

				goto StartRecomp;
		}

		i += 4;
	}

StartRecomp:

	s_nBlockFF = false;
	if (s_branchTo == startpc) {
		s_nBlockFF = true;
		for (i = startpc; i < s_nEndBlock; i += 4) {
			if (i != s_nEndBlock - 8) {
				switch (iopMemRead32(i)) {
					case 0: // nop
						break;
					default:
						s_nBlockFF = false;
				}
			}
		}
	}

	// rec info //
	{
		EEINST* pcur;

		if( s_nInstCacheSize < (s_nEndBlock-startpc)/4+1 ) {
			free(s_pInstCache);
			s_nInstCacheSize = (s_nEndBlock-startpc)/4+10;
			s_pInstCache = (EEINST*)malloc(sizeof(EEINST)*s_nInstCacheSize);
			pxAssert( s_pInstCache != NULL );
		}

		pcur = s_pInstCache + (s_nEndBlock-startpc)/4;
		_recClearInst(pcur);
		pcur->info = 0;

		for(i = s_nEndBlock; i > startpc; i -= 4 ) {
			psxRegs.code = iopMemRead32(i-4);
			pcur[-1] = pcur[0];
			rpsxpropBSC(pcur-1, pcur);
			pcur--;
		}
	}

	// dump code
	if( IsDebugBuild )
	{
		for(i = 0; i < ArraySize(s_psxrecblocks); ++i) {
		if( startpc == s_psxrecblocks[i] ) {
			iIopDumpBlock(startpc, recPtr);
			}
		}

		if( (psxdump & 1) )
			iIopDumpBlock(startpc, recPtr);
	}

	g_pCurInstInfo = s_pInstCache;
	while (!psxbranch && psxpc < s_nEndBlock) {
		psxRecompileNextInstruction(0);
	}

	if( IsDebugBuild && (psxdump & 1) )
		iIopDumpBlock(startpc, recPtr);

	pxAssert( (psxpc-startpc)>>2 <= 0xffff );
	s_pCurBlockEx->size = (psxpc-startpc)>>2;

	for(i = 1; i < (u32)s_pCurBlockEx->size; ++i) {
		if (s_pCurBlock[i].GetFnptr() == (uptr)iopJITCompile)
			s_pCurBlock[i].SetFnptr((uptr)iopJITCompileInBlock);
	}

	if( !(psxpc&0x10000000) )
		g_psxMaxRecMem = std::max( (psxpc&~0xa0000000), g_psxMaxRecMem );

	if( psxbranch == 2 ) {
		_psxFlushCall(FLUSH_EVERYTHING);

		iPsxBranchTest(0xffffffff, 1);

		JMP32((uptr)iopDispatcherReg - ( (uptr)x86Ptr + 5 ));
	}
	else {
		if( psxbranch ) pxAssert( !willbranch3 );
		else
		{
			ADD32ItoM((uptr)&psxRegs.cycle, psxScaleBlockCycles() );
			SUB32ItoM((uptr)&iopCycleEE, psxScaleBlockCycles()*8 );
		}

		if (willbranch3 || !psxbranch) {
			pxAssert( psxpc == s_nEndBlock );
			_psxFlushCall(FLUSH_EVERYTHING);
			MOV32ItoM((uptr)&psxRegs.pc, psxpc);
			recBlocks.Link(HWADDR(s_nEndBlock), xJcc32() );
			psxbranch = 3;
		}
	}

	pxAssert( x86Ptr < recMem+RECMEM_SIZE );

	pxAssert(x86Ptr - recPtr < 0x10000);
	s_pCurBlockEx->x86size = x86Ptr - recPtr;

	recPtr = x86Ptr;

	pxAssert( (g_psxHasConstReg&g_psxFlushedConstReg) == g_psxHasConstReg );

	s_pCurBlock = NULL;
	s_pCurBlockEx = NULL;
}

R3000Acpu psxRec = {
	recAlloc,
	recResetIOP,
	recExecute,
	recExecuteBlock,
	recClearIOP,
	recShutdown
};
<|MERGE_RESOLUTION|>--- conflicted
+++ resolved
@@ -879,17 +879,10 @@
 	iopBreak = 0;
 	iopCycleEE = eeCycles;
 
-<<<<<<< HEAD
-	#ifdef PCSX2_DEVBUILD
-	if (SysTrace.SIF.IsActive())
-		SysTrace.IOP.R3000A.Write("Switching to IOP CPU for %d cycles", eeCycles);
-	#endif
-=======
 #ifdef PCSX2_DEVBUILD
 	if (SysTrace.SIF.IsActive())
 		SysTrace.IOP.R3000A.Write("Switching to IOP CPU for %d cycles", eeCycles);
 #endif
->>>>>>> e0998c8d
 
 	// [TODO] recExecuteBlock could be replaced by a direct call to the iopEnterRecompiledCode()
 	//   (by assigning its address to the psxRec structure).  But for that to happen, we need
