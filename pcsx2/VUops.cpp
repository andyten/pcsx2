/*  PCSX2 - PS2 Emulator for PCs
 *  Copyright (C) 2002-2010  PCSX2 Dev Team
 *
 *  PCSX2 is free software: you can redistribute it and/or modify it under the terms
 *  of the GNU Lesser General Public License as published by the Free Software Found-
 *  ation, either version 3 of the License, or (at your option) any later version.
 *
 *  PCSX2 is distributed in the hope that it will be useful, but WITHOUT ANY WARRANTY;
 *  without even the implied warranty of MERCHANTABILITY or FITNESS FOR A PARTICULAR
 *  PURPOSE.  See the GNU General Public License for more details.
 *
 *  You should have received a copy of the GNU General Public License along with PCSX2.
 *  If not, see <http://www.gnu.org/licenses/>.
 */

#include "PrecompiledHeader.h"
#include "Common.h"
#include "VUops.h"
#include "GS.h"

#include <cmath>

//Lower/Upper instructions can use that..
#define _Ft_ ((VU->code >> 16) & 0x1F)  // The rt part of the instruction register
#define _Fs_ ((VU->code >> 11) & 0x1F)  // The rd part of the instruction register
#define _Fd_ ((VU->code >>  6) & 0x1F)  // The sa part of the instruction register
#define _It_ (_Ft_ & 0xF)
#define _Is_ (_Fs_ & 0xF)
#define _Id_ (_Fd_ & 0xF)

#define _X ((VU->code>>24) & 0x1)
#define _Y ((VU->code>>23) & 0x1)
#define _Z ((VU->code>>22) & 0x1)
#define _W ((VU->code>>21) & 0x1)

#define _XYZW ((VU->code>>21) & 0xF)

#define _Fsf_ ((VU->code >> 21) & 0x03)
#define _Ftf_ ((VU->code >> 23) & 0x03)

#define _Imm11_		(s32)(VU->code & 0x400 ? 0xfffffc00 | (VU->code & 0x3ff) : VU->code & 0x3ff)
#define _UImm11_	(s32)(VU->code & 0x7ff)


static __aligned16 VECTOR RDzero;

static __ri void _vuFMACflush(VURegs * VU) {
	int i;

	for (i=0; i<8; i++) {
		if (VU->fmac[i].enable == 0) continue;

		if ((VU->cycle - VU->fmac[i].sCycle) >= VU->fmac[i].Cycle) {
			VUM_LOG("flushing FMAC pipe[%d] (macflag=%x)", i, VU->fmac[i].macflag);

			VU->fmac[i].enable = 0;
			VU->VI[REG_MAC_FLAG].UL = VU->fmac[i].macflag;
			VU->VI[REG_STATUS_FLAG].UL = VU->fmac[i].statusflag;
			VU->VI[REG_CLIP_FLAG].UL = VU->fmac[i].clipflag;
		}
	}
}

static __ri void _vuFDIVflush(VURegs * VU) {
	if (VU->fdiv.enable == 0) return;

	if ((VU->cycle - VU->fdiv.sCycle) >= VU->fdiv.Cycle) {
		VUM_LOG("flushing FDIV pipe");

		VU->fdiv.enable = 0;
		VU->VI[REG_Q].UL = VU->fdiv.reg.UL;
		VU->VI[REG_STATUS_FLAG].UL = VU->fdiv.statusflag;
	}
}

static __ri void _vuEFUflush(VURegs * VU) {
	if (VU->efu.enable == 0) return;

	if ((VU->cycle - VU->efu.sCycle) >= VU->efu.Cycle) {
//		VUM_LOG("flushing EFU pipe");

		VU->efu.enable = 0;
		VU->VI[REG_P].UL = VU->efu.reg.UL;
	}
}

// called at end of program
void _vuFlushAll(VURegs* VU)
{
	int nRepeat = 1, i;

	do {
		nRepeat = 0;

		for (i=0; i<8; i++) {
			if (VU->fmac[i].enable == 0) continue;

			nRepeat = 1;

			if ((VU->cycle - VU->fmac[i].sCycle) >= VU->fmac[i].Cycle) {
				VUM_LOG("flushing FMAC pipe[%d] (macflag=%x)", i, VU->fmac[i].macflag);

				VU->fmac[i].enable = 0;
				VU->VI[REG_MAC_FLAG].UL = VU->fmac[i].macflag;
				VU->VI[REG_STATUS_FLAG].UL = VU->fmac[i].statusflag;
				VU->VI[REG_CLIP_FLAG].UL = VU->fmac[i].clipflag;
			}
		}

		if (VU->fdiv.enable ) {

			nRepeat = 1;

			if ((VU->cycle - VU->fdiv.sCycle) >= VU->fdiv.Cycle) {
				VUM_LOG("flushing FDIV pipe");

				nRepeat = 1;
				VU->fdiv.enable = 0;
				VU->VI[REG_Q].UL = VU->fdiv.reg.UL;
				VU->VI[REG_STATUS_FLAG].UL = VU->fdiv.statusflag;
			}
		}

		if (VU->efu.enable) {

			nRepeat = 1;

			if ((VU->cycle - VU->efu.sCycle) >= VU->efu.Cycle) {
	//			VUM_LOG("flushing EFU pipe");

				nRepeat = 1;
				VU->efu.enable = 0;
				VU->VI[REG_P].UL = VU->efu.reg.UL;
			}
		}

		VU->cycle++;

	} while(nRepeat);
}

__fi void _vuTestPipes(VURegs * VU) {
	_vuFMACflush(VU);
	_vuFDIVflush(VU);
	_vuEFUflush(VU);
}

static void __fastcall _vuFMACTestStall(VURegs * VU, int reg, int xyzw) {
	int cycle;
	int i;

	for (i=0; i<8; i++) {
		if (VU->fmac[i].enable == 0) continue;
		if (VU->fmac[i].reg == reg &&
			VU->fmac[i].xyzw & xyzw) break;
	}

	if (i == 8) return;

	cycle = VU->fmac[i].Cycle - (VU->cycle - VU->fmac[i].sCycle) + 1; // add 1 delay! (fixes segaclassics bad geom)
	VU->fmac[i].enable = 0;
	VU->VI[REG_MAC_FLAG].UL = VU->fmac[i].macflag;
	VU->VI[REG_STATUS_FLAG].UL = VU->fmac[i].statusflag;
	VU->VI[REG_CLIP_FLAG].UL = VU->fmac[i].clipflag;
	VUM_LOG("FMAC[%d] stall %d", i, cycle);

	VU->cycle+= cycle;
	_vuTestPipes(VU);
}

static __ri void __fastcall _vuFMACAdd(VURegs * VU, int reg, int xyzw) {
	int i;

	/* find a free fmac pipe */
	for (i=0; i<8; i++) {
		if (VU->fmac[i].enable == 1) continue;
		break;
	}
	//if (i==8) Console.Error("*PCSX2*: error , out of fmacs %d", VU->cycle);


	VUM_LOG("adding FMAC pipe[%d]; xyzw=%x", i, xyzw);

	VU->fmac[i].enable = 1;
	VU->fmac[i].sCycle = VU->cycle;
	VU->fmac[i].Cycle = 3;
	VU->fmac[i].reg = reg;
	VU->fmac[i].xyzw = xyzw;
	VU->fmac[i].macflag = VU->macflag;
	VU->fmac[i].statusflag = VU->statusflag;
	VU->fmac[i].clipflag = VU->clipflag;
}

static __ri void __fastcall _vuFDIVAdd(VURegs * VU, int cycles) {
	VUM_LOG("adding FDIV pipe");

	VU->fdiv.enable = 1;
	VU->fdiv.sCycle = VU->cycle;
	VU->fdiv.Cycle  = cycles;
	VU->fdiv.reg.F  = VU->q.F;
	VU->fdiv.statusflag = VU->statusflag;
}

static __ri void __fastcall _vuEFUAdd(VURegs * VU, int cycles) {
//	VUM_LOG("adding EFU pipe\n");

	VU->efu.enable = 1;
	VU->efu.sCycle = VU->cycle;
	VU->efu.Cycle  = cycles;
	VU->efu.reg.F  = VU->p.F;
}

static __ri void __fastcall _vuFlushFDIV(VURegs * VU) {
	int cycle;

	if (VU->fdiv.enable == 0) return;

	cycle = VU->fdiv.Cycle - (VU->cycle - VU->fdiv.sCycle);
	VUM_LOG("waiting FDIV pipe %d", cycle);

	VU->fdiv.enable = 0;
	VU->cycle+= cycle;
	VU->VI[REG_Q].UL = VU->fdiv.reg.UL;
	VU->VI[REG_STATUS_FLAG].UL = VU->fdiv.statusflag;
}

static __ri void __fastcall _vuFlushEFU(VURegs * VU) {
	int cycle;

	if (VU->efu.enable == 0) return;

	cycle = VU->efu.Cycle - (VU->cycle - VU->efu.sCycle);
//	VUM_LOG("waiting EFU pipe %d", cycle);

	VU->efu.enable = 0;
	VU->cycle+= cycle;
	VU->VI[REG_P].UL = VU->efu.reg.UL;
}

static __fi void _vuTestFMACStalls(VURegs * VU, _VURegsNum *VUregsn) {
	if (VUregsn->VFread0) {
		_vuFMACTestStall(VU, VUregsn->VFread0, VUregsn->VFr0xyzw);
	}
	if (VUregsn->VFread1) {
		_vuFMACTestStall(VU, VUregsn->VFread1, VUregsn->VFr1xyzw);
	}
}

static __fi void _vuAddFMACStalls(VURegs * VU, _VURegsNum *VUregsn) {
	if (VUregsn->VFwrite) {
		_vuFMACAdd(VU, VUregsn->VFwrite, VUregsn->VFwxyzw);
	} else
	if (VUregsn->VIwrite & (1 << REG_CLIP_FLAG)) {
		_vuFMACAdd(VU, -REG_CLIP_FLAG, 0);
	} else {
		_vuFMACAdd(VU, 0, 0);
	}
}

static __fi void _vuTestFDIVStalls(VURegs * VU, _VURegsNum *VUregsn) {
//	_vuTestFMACStalls(VURegs * VU, _VURegsNum *VUregsn);
	_vuFlushFDIV(VU);
}

static __fi void _vuAddFDIVStalls(VURegs * VU, _VURegsNum *VUregsn) {
	if (VUregsn->VIwrite & (1 << REG_Q)) {
		_vuFDIVAdd(VU, VUregsn->cycles);
	}
}


static __fi void _vuTestEFUStalls(VURegs * VU, _VURegsNum *VUregsn) {
//	_vuTestFMACStalls(VURegs * VU, _VURegsNum *VUregsn);
	_vuFlushEFU(VU);
}

static __fi void _vuAddEFUStalls(VURegs * VU, _VURegsNum *VUregsn) {
	if (VUregsn->VIwrite & (1 << REG_P)) {
		_vuEFUAdd(VU, VUregsn->cycles);
	}
}

__fi void _vuTestUpperStalls(VURegs * VU, _VURegsNum *VUregsn) {
	switch (VUregsn->pipe) {
		case VUPIPE_FMAC: _vuTestFMACStalls(VU, VUregsn); break;
	}
}

__fi void _vuTestLowerStalls(VURegs * VU, _VURegsNum *VUregsn) {
	switch (VUregsn->pipe) {
		case VUPIPE_FMAC: _vuTestFMACStalls(VU, VUregsn); break;
		case VUPIPE_FDIV: _vuTestFDIVStalls(VU, VUregsn); break;
		case VUPIPE_EFU:  _vuTestEFUStalls(VU, VUregsn); break;
	}
}

__fi void _vuAddUpperStalls(VURegs * VU, _VURegsNum *VUregsn) {
	switch (VUregsn->pipe) {
		case VUPIPE_FMAC: _vuAddFMACStalls(VU, VUregsn); break;
	}
}

__fi void _vuAddLowerStalls(VURegs * VU, _VURegsNum *VUregsn) {
	switch (VUregsn->pipe) {
		case VUPIPE_FMAC: _vuAddFMACStalls(VU, VUregsn); break;
		case VUPIPE_FDIV: _vuAddFDIVStalls(VU, VUregsn); break;
		case VUPIPE_EFU:  _vuAddEFUStalls(VU, VUregsn); break;
	}
}


/******************************/
/*   VU Upper instructions    */
/******************************/
#ifndef INT_VUDOUBLEHACK
static float __fastcall vuDouble(u32 f)
{
	switch(f & 0x7f800000)
	{
		case 0x0:
			f &= 0x80000000;
			return *(float*)&f;
			break;
		case 0x7f800000:
		{
			u32 d = (f & 0x80000000)|0x7f7fffff;
			return *(float*)&d;
			break;
		}
	}
	return *(float*)&f;
}
#else
static __fi float vuDouble(u32 f)
{
	return *(float*)&f;
}
#endif

void _vuABS(VURegs * VU) {
	if (_Ft_ == 0) return;

	if (_X){ VU->VF[_Ft_].f.x = fabs(vuDouble(VU->VF[_Fs_].i.x)); }
	if (_Y){ VU->VF[_Ft_].f.y = fabs(vuDouble(VU->VF[_Fs_].i.y)); }
	if (_Z){ VU->VF[_Ft_].f.z = fabs(vuDouble(VU->VF[_Fs_].i.z)); }
	if (_W){ VU->VF[_Ft_].f.w = fabs(vuDouble(VU->VF[_Fs_].i.w)); }
}/*Reworked from define to function. asadr*/


static __fi void _vuADD(VURegs * VU) {
	VECTOR * dst;
	if (_Fd_ == 0) dst = &RDzero;
	else dst = &VU->VF[_Fd_];

	if (_X){ dst->i.x = VU_MACx_UPDATE(VU, vuDouble(VU->VF[_Fs_].i.x) + vuDouble(VU->VF[_Ft_].i.x)); } else VU_MACx_CLEAR(VU);
	if (_Y){ dst->i.y = VU_MACy_UPDATE(VU, vuDouble(VU->VF[_Fs_].i.y) + vuDouble(VU->VF[_Ft_].i.y)); } else VU_MACy_CLEAR(VU);
	if (_Z){ dst->i.z = VU_MACz_UPDATE(VU, vuDouble(VU->VF[_Fs_].i.z) + vuDouble(VU->VF[_Ft_].i.z)); } else VU_MACz_CLEAR(VU);
	if (_W){ dst->i.w = VU_MACw_UPDATE(VU, vuDouble(VU->VF[_Fs_].i.w) + vuDouble(VU->VF[_Ft_].i.w)); } else VU_MACw_CLEAR(VU);
    VU_STAT_UPDATE(VU);
}/*Reworked from define to function. asadr*/


static __fi void _vuADDi(VURegs * VU) {
	VECTOR * dst;
	if (_Fd_ == 0) dst = &RDzero;
	else dst = &VU->VF[_Fd_];

	if (_X){ dst->i.x = VU_MACx_UPDATE(VU, vuDouble(VU->VF[_Fs_].i.x) + vuDouble(VU->VI[REG_I].UL));} else VU_MACx_CLEAR(VU);
	if (_Y){ dst->i.y = VU_MACy_UPDATE(VU, vuDouble(VU->VF[_Fs_].i.y) + vuDouble(VU->VI[REG_I].UL));} else VU_MACy_CLEAR(VU);
	if (_Z){ dst->i.z = VU_MACz_UPDATE(VU, vuDouble(VU->VF[_Fs_].i.z) + vuDouble(VU->VI[REG_I].UL));} else VU_MACz_CLEAR(VU);
	if (_W){ dst->i.w = VU_MACw_UPDATE(VU, vuDouble(VU->VF[_Fs_].i.w) + vuDouble(VU->VI[REG_I].UL));} else VU_MACw_CLEAR(VU);
	VU_STAT_UPDATE(VU);
}/*Reworked from define to function. asadr*/

static __fi void _vuADDq(VURegs * VU) {
	VECTOR * dst;
	if (_Fd_ == 0) dst = &RDzero;
	else dst = &VU->VF[_Fd_];

	if (_X){ dst->i.x = VU_MACx_UPDATE(VU, vuDouble(VU->VF[_Fs_].i.x) + vuDouble(VU->VI[REG_Q].UL)); } else VU_MACx_CLEAR(VU);
	if (_Y){ dst->i.y = VU_MACy_UPDATE(VU, vuDouble(VU->VF[_Fs_].i.y) + vuDouble(VU->VI[REG_Q].UL)); } else VU_MACy_CLEAR(VU);
	if (_Z){ dst->i.z = VU_MACz_UPDATE(VU, vuDouble(VU->VF[_Fs_].i.z) + vuDouble(VU->VI[REG_Q].UL)); } else VU_MACz_CLEAR(VU);
	if (_W){ dst->i.w = VU_MACw_UPDATE(VU, vuDouble(VU->VF[_Fs_].i.w) + vuDouble(VU->VI[REG_Q].UL)); } else VU_MACw_CLEAR(VU);
	VU_STAT_UPDATE(VU);
}/*Reworked from define to function. asadr*/


static __fi void _vuADDx(VURegs * VU) {
	float ftx;
	VECTOR * dst;
    if (_Fd_ == 0) dst = &RDzero;
	else dst = &VU->VF[_Fd_];

	ftx=vuDouble(VU->VF[_Ft_].i.x);
	if (_X){ dst->i.x = VU_MACx_UPDATE(VU, vuDouble(VU->VF[_Fs_].i.x) + ftx); } else VU_MACx_CLEAR(VU);
	if (_Y){ dst->i.y = VU_MACy_UPDATE(VU, vuDouble(VU->VF[_Fs_].i.y) + ftx); } else VU_MACy_CLEAR(VU);
	if (_Z){ dst->i.z = VU_MACz_UPDATE(VU, vuDouble(VU->VF[_Fs_].i.z) + ftx); } else VU_MACz_CLEAR(VU);
	if (_W){ dst->i.w = VU_MACw_UPDATE(VU, vuDouble(VU->VF[_Fs_].i.w) + ftx); } else VU_MACw_CLEAR(VU);
	VU_STAT_UPDATE(VU);
}/*Reworked from define to function. asadr*/

static __fi void _vuADDy(VURegs * VU) {
	float fty;
	VECTOR * dst;
    if (_Fd_ == 0) dst = &RDzero;
	else dst = &VU->VF[_Fd_];

	fty=vuDouble(VU->VF[_Ft_].i.y);
	if (_X){ dst->i.x = VU_MACx_UPDATE(VU, vuDouble(VU->VF[_Fs_].i.x) + fty);} else VU_MACx_CLEAR(VU);
	if (_Y){ dst->i.y = VU_MACy_UPDATE(VU, vuDouble(VU->VF[_Fs_].i.y) + fty);} else VU_MACy_CLEAR(VU);
	if (_Z){ dst->i.z = VU_MACz_UPDATE(VU, vuDouble(VU->VF[_Fs_].i.z) + fty);} else VU_MACz_CLEAR(VU);
	if (_W){ dst->i.w = VU_MACw_UPDATE(VU, vuDouble(VU->VF[_Fs_].i.w) + fty);} else VU_MACw_CLEAR(VU);
	VU_STAT_UPDATE(VU);
}/*Reworked from define to function. asadr*/

static __fi void _vuADDz(VURegs * VU) {
	float ftz;
	VECTOR * dst;
    if (_Fd_ == 0) dst = &RDzero;
	else dst = &VU->VF[_Fd_];

	ftz=vuDouble(VU->VF[_Ft_].i.z);
	if (_X){ dst->i.x = VU_MACx_UPDATE(VU, vuDouble(VU->VF[_Fs_].i.x) + ftz); } else VU_MACx_CLEAR(VU);
	if (_Y){ dst->i.y = VU_MACy_UPDATE(VU, vuDouble(VU->VF[_Fs_].i.y) + ftz); } else VU_MACy_CLEAR(VU);
	if (_Z){ dst->i.z = VU_MACz_UPDATE(VU, vuDouble(VU->VF[_Fs_].i.z) + ftz); } else VU_MACz_CLEAR(VU);
	if (_W){ dst->i.w = VU_MACw_UPDATE(VU, vuDouble(VU->VF[_Fs_].i.w) + ftz); } else VU_MACw_CLEAR(VU);
	VU_STAT_UPDATE(VU);
}/*Reworked from define to function. asadr*/

static __fi void _vuADDw(VURegs * VU) {
	float ftw;
	VECTOR * dst;
    if (_Fd_ == 0) dst = &RDzero;
	else dst = &VU->VF[_Fd_];

	ftw=vuDouble(VU->VF[_Ft_].i.w);
	if (_X){ dst->i.x = VU_MACx_UPDATE(VU, vuDouble(VU->VF[_Fs_].i.x) + ftw); } else VU_MACx_CLEAR(VU);
	if (_Y){ dst->i.y = VU_MACy_UPDATE(VU, vuDouble(VU->VF[_Fs_].i.y) + ftw); } else VU_MACy_CLEAR(VU);
	if (_Z){ dst->i.z = VU_MACz_UPDATE(VU, vuDouble(VU->VF[_Fs_].i.z) + ftw); } else VU_MACz_CLEAR(VU);
	if (_W){ dst->i.w = VU_MACw_UPDATE(VU, vuDouble(VU->VF[_Fs_].i.w) + ftw); } else VU_MACw_CLEAR(VU);
	VU_STAT_UPDATE(VU);
}/*Reworked from define to function. asadr*/

static __fi void _vuADDA(VURegs * VU) {
	if (_X){ VU->ACC.i.x = VU_MACx_UPDATE(VU, vuDouble(VU->VF[_Fs_].i.x) + vuDouble(VU->VF[_Ft_].i.x)); } else VU_MACx_CLEAR(VU);
	if (_Y){ VU->ACC.i.y = VU_MACy_UPDATE(VU, vuDouble(VU->VF[_Fs_].i.y) + vuDouble(VU->VF[_Ft_].i.y)); } else VU_MACy_CLEAR(VU);
	if (_Z){ VU->ACC.i.z = VU_MACz_UPDATE(VU, vuDouble(VU->VF[_Fs_].i.z) + vuDouble(VU->VF[_Ft_].i.z)); } else VU_MACz_CLEAR(VU);
	if (_W){ VU->ACC.i.w = VU_MACw_UPDATE(VU, vuDouble(VU->VF[_Fs_].i.w) + vuDouble(VU->VF[_Ft_].i.w)); } else VU_MACw_CLEAR(VU);
	VU_STAT_UPDATE(VU);
}/*Reworked from define to function. asadr*/

static __fi void _vuADDAi(VURegs * VU) {
	float ti = vuDouble(VU->VI[REG_I].UL);

	if (_X){ VU->ACC.i.x = VU_MACx_UPDATE(VU, vuDouble(VU->VF[_Fs_].i.x) + ti); } else VU_MACx_CLEAR(VU);
	if (_Y){ VU->ACC.i.y = VU_MACy_UPDATE(VU, vuDouble(VU->VF[_Fs_].i.y) + ti); } else VU_MACy_CLEAR(VU);
	if (_Z){ VU->ACC.i.z = VU_MACz_UPDATE(VU, vuDouble(VU->VF[_Fs_].i.z) + ti); } else VU_MACz_CLEAR(VU);
	if (_W){ VU->ACC.i.w = VU_MACw_UPDATE(VU, vuDouble(VU->VF[_Fs_].i.w) + ti); } else VU_MACw_CLEAR(VU);
	VU_STAT_UPDATE(VU);
}/*Reworked from define to function. asadr*/

static __fi void _vuADDAq(VURegs * VU) {
	float tf = vuDouble(VU->VI[REG_Q].UL);

	if (_X){ VU->ACC.i.x = VU_MACx_UPDATE(VU, vuDouble(VU->VF[_Fs_].i.x) + tf); } else VU_MACx_CLEAR(VU);
	if (_Y){ VU->ACC.i.y = VU_MACy_UPDATE(VU, vuDouble(VU->VF[_Fs_].i.y) + tf); } else VU_MACy_CLEAR(VU);
	if (_Z){ VU->ACC.i.z = VU_MACz_UPDATE(VU, vuDouble(VU->VF[_Fs_].i.z) + tf); } else VU_MACz_CLEAR(VU);
	if (_W){ VU->ACC.i.w = VU_MACw_UPDATE(VU, vuDouble(VU->VF[_Fs_].i.w) + tf); } else VU_MACw_CLEAR(VU);
	VU_STAT_UPDATE(VU);
}/*Reworked from define to function. asadr*/

static __fi void _vuADDAx(VURegs * VU) {
	float tx = vuDouble(VU->VF[_Ft_].i.x);

	if (_X){ VU->ACC.i.x = VU_MACx_UPDATE(VU, vuDouble(VU->VF[_Fs_].i.x) + tx); } else VU_MACx_CLEAR(VU);
	if (_Y){ VU->ACC.i.y = VU_MACy_UPDATE(VU, vuDouble(VU->VF[_Fs_].i.y) + tx); } else VU_MACy_CLEAR(VU);
	if (_Z){ VU->ACC.i.z = VU_MACz_UPDATE(VU, vuDouble(VU->VF[_Fs_].i.z) + tx); } else VU_MACz_CLEAR(VU);
	if (_W){ VU->ACC.i.w = VU_MACw_UPDATE(VU, vuDouble(VU->VF[_Fs_].i.w) + tx); } else VU_MACw_CLEAR(VU);
	VU_STAT_UPDATE(VU);
}/*Reworked from define to function. asadr*/

static __fi void _vuADDAy(VURegs * VU) {
	float ty = vuDouble(VU->VF[_Ft_].i.y);

	if (_X){ VU->ACC.i.x = VU_MACx_UPDATE(VU, vuDouble(VU->VF[_Fs_].i.x) + ty); } else VU_MACx_CLEAR(VU);
	if (_Y){ VU->ACC.i.y = VU_MACy_UPDATE(VU, vuDouble(VU->VF[_Fs_].i.y) + ty); } else VU_MACy_CLEAR(VU);
	if (_Z){ VU->ACC.i.z = VU_MACz_UPDATE(VU, vuDouble(VU->VF[_Fs_].i.z) + ty); } else VU_MACz_CLEAR(VU);
	if (_W){ VU->ACC.i.w = VU_MACw_UPDATE(VU, vuDouble(VU->VF[_Fs_].i.w) + ty); } else VU_MACw_CLEAR(VU);
	VU_STAT_UPDATE(VU);
}/*Reworked from define to function. asadr*/

static __fi void _vuADDAz(VURegs * VU) {
	float tz = vuDouble(VU->VF[_Ft_].i.z);

	if (_X){ VU->ACC.i.x = VU_MACx_UPDATE(VU, vuDouble(VU->VF[_Fs_].i.x) + tz); } else VU_MACx_CLEAR(VU);
	if (_Y){ VU->ACC.i.y = VU_MACy_UPDATE(VU, vuDouble(VU->VF[_Fs_].i.y) + tz); } else VU_MACy_CLEAR(VU);
	if (_Z){ VU->ACC.i.z = VU_MACz_UPDATE(VU, vuDouble(VU->VF[_Fs_].i.z) + tz); } else VU_MACz_CLEAR(VU);
	if (_W){ VU->ACC.i.w = VU_MACw_UPDATE(VU, vuDouble(VU->VF[_Fs_].i.w) + tz); } else VU_MACw_CLEAR(VU);
	VU_STAT_UPDATE(VU);
}/*Reworked from define to function. asadr*/

static __fi void _vuADDAw(VURegs * VU) {
	float tw = vuDouble(VU->VF[_Ft_].i.w);

	if (_X){ VU->ACC.i.x = VU_MACx_UPDATE(VU, vuDouble(VU->VF[_Fs_].i.x) + tw); } else VU_MACx_CLEAR(VU);
	if (_Y){ VU->ACC.i.y = VU_MACy_UPDATE(VU, vuDouble(VU->VF[_Fs_].i.y) + tw); } else VU_MACy_CLEAR(VU);
	if (_Z){ VU->ACC.i.z = VU_MACz_UPDATE(VU, vuDouble(VU->VF[_Fs_].i.z) + tw); } else VU_MACz_CLEAR(VU);
	if (_W){ VU->ACC.i.w = VU_MACw_UPDATE(VU, vuDouble(VU->VF[_Fs_].i.w) + tw); } else VU_MACw_CLEAR(VU);
	VU_STAT_UPDATE(VU);
}/*Reworked from define to function. asadr*/


static __fi void _vuSUB(VURegs * VU) {
	VECTOR * dst;
    if (_Fd_ == 0) dst = &RDzero;
	else dst = &VU->VF[_Fd_];

	if (_X){ dst->i.x = VU_MACx_UPDATE(VU, vuDouble(VU->VF[_Fs_].i.x) - vuDouble(VU->VF[_Ft_].i.x));  } else VU_MACx_CLEAR(VU);
	if (_Y){ dst->i.y = VU_MACy_UPDATE(VU, vuDouble(VU->VF[_Fs_].i.y) - vuDouble(VU->VF[_Ft_].i.y));  } else VU_MACy_CLEAR(VU);
	if (_Z){ dst->i.z = VU_MACz_UPDATE(VU, vuDouble(VU->VF[_Fs_].i.z) - vuDouble(VU->VF[_Ft_].i.z));  } else VU_MACz_CLEAR(VU);
	if (_W){ dst->i.w = VU_MACw_UPDATE(VU, vuDouble(VU->VF[_Fs_].i.w) - vuDouble(VU->VF[_Ft_].i.w));  } else VU_MACw_CLEAR(VU);
	VU_STAT_UPDATE(VU);
}//updated 10/05/03 shadow

static __fi void _vuSUBi(VURegs * VU) {
	VECTOR * dst;
    if (_Fd_ == 0) dst = &RDzero;
	else dst = &VU->VF[_Fd_];

	if (_X){ dst->i.x = VU_MACx_UPDATE(VU, vuDouble(VU->VF[_Fs_].i.x) - vuDouble(VU->VI[REG_I].UL)); } else VU_MACx_CLEAR(VU);
	if (_Y){ dst->i.y = VU_MACy_UPDATE(VU, vuDouble(VU->VF[_Fs_].i.y) - vuDouble(VU->VI[REG_I].UL)); } else VU_MACy_CLEAR(VU);
	if (_Z){ dst->i.z = VU_MACz_UPDATE(VU, vuDouble(VU->VF[_Fs_].i.z) - vuDouble(VU->VI[REG_I].UL)); } else VU_MACz_CLEAR(VU);
	if (_W){ dst->i.w = VU_MACw_UPDATE(VU, vuDouble(VU->VF[_Fs_].i.w) - vuDouble(VU->VI[REG_I].UL)); } else VU_MACw_CLEAR(VU);
	VU_STAT_UPDATE(VU);
}//updated 10/05/03 shadow

static __fi void _vuSUBq(VURegs * VU) {
	VECTOR * dst;
    if (_Fd_ == 0) dst = &RDzero;
	else dst = &VU->VF[_Fd_];

	if (_X){ dst->i.x = VU_MACx_UPDATE(VU, vuDouble(VU->VF[_Fs_].i.x) - vuDouble(VU->VI[REG_Q].UL)); } else VU_MACx_CLEAR(VU);
	if (_Y){ dst->i.y = VU_MACy_UPDATE(VU, vuDouble(VU->VF[_Fs_].i.y) - vuDouble(VU->VI[REG_Q].UL)); } else VU_MACy_CLEAR(VU);
	if (_Z){ dst->i.z = VU_MACz_UPDATE(VU, vuDouble(VU->VF[_Fs_].i.z) - vuDouble(VU->VI[REG_Q].UL)); } else VU_MACz_CLEAR(VU);
	if (_W){ dst->i.w = VU_MACw_UPDATE(VU, vuDouble(VU->VF[_Fs_].i.w) - vuDouble(VU->VI[REG_Q].UL)); } else VU_MACw_CLEAR(VU);
	VU_STAT_UPDATE(VU);
}//updated 10/05/03 shadow

static __fi void _vuSUBx(VURegs * VU) {
	float ftx;
	VECTOR * dst;
    if (_Fd_ == 0) dst = &RDzero;
	else dst = &VU->VF[_Fd_];

	ftx=vuDouble(VU->VF[_Ft_].i.x);
	if (_X){ dst->i.x = VU_MACx_UPDATE(VU, vuDouble(VU->VF[_Fs_].i.x) - ftx); } else VU_MACx_CLEAR(VU);
	if (_Y){ dst->i.y = VU_MACy_UPDATE(VU, vuDouble(VU->VF[_Fs_].i.y) - ftx); } else VU_MACy_CLEAR(VU);
	if (_Z){ dst->i.z = VU_MACz_UPDATE(VU, vuDouble(VU->VF[_Fs_].i.z) - ftx); } else VU_MACz_CLEAR(VU);
	if (_W){ dst->i.w = VU_MACw_UPDATE(VU, vuDouble(VU->VF[_Fs_].i.w) - ftx); } else VU_MACw_CLEAR(VU);
	VU_STAT_UPDATE(VU);
}//updated 10/05/03 shadow

static __fi void _vuSUBy(VURegs * VU) {
	float fty;
	VECTOR * dst;
    if (_Fd_ == 0) dst = &RDzero;
	else dst = &VU->VF[_Fd_];

	fty=vuDouble(VU->VF[_Ft_].i.y);
	if (_X){ dst->i.x = VU_MACx_UPDATE(VU, vuDouble(VU->VF[_Fs_].i.x) - fty); } else VU_MACx_CLEAR(VU);
	if (_Y){ dst->i.y = VU_MACy_UPDATE(VU, vuDouble(VU->VF[_Fs_].i.y) - fty); } else VU_MACy_CLEAR(VU);
	if (_Z){ dst->i.z = VU_MACz_UPDATE(VU, vuDouble(VU->VF[_Fs_].i.z) - fty); } else VU_MACz_CLEAR(VU);
	if (_W){ dst->i.w = VU_MACw_UPDATE(VU, vuDouble(VU->VF[_Fs_].i.w) - fty); } else VU_MACw_CLEAR(VU);
	VU_STAT_UPDATE(VU);
}//updated 10/05/03 shadow

static __fi void _vuSUBz(VURegs * VU) {
	float ftz;
	VECTOR * dst;
    if (_Fd_ == 0) dst = &RDzero;
	else dst = &VU->VF[_Fd_];

	ftz=vuDouble(VU->VF[_Ft_].i.z);
	if (_X){ dst->i.x = VU_MACx_UPDATE(VU, vuDouble(VU->VF[_Fs_].i.x) - ftz); } else VU_MACx_CLEAR(VU);
	if (_Y){ dst->i.y = VU_MACy_UPDATE(VU, vuDouble(VU->VF[_Fs_].i.y) - ftz); } else VU_MACy_CLEAR(VU);
	if (_Z){ dst->i.z = VU_MACz_UPDATE(VU, vuDouble(VU->VF[_Fs_].i.z) - ftz); } else VU_MACz_CLEAR(VU);
	if (_W){ dst->i.w = VU_MACw_UPDATE(VU, vuDouble(VU->VF[_Fs_].i.w) - ftz); } else VU_MACw_CLEAR(VU);
	VU_STAT_UPDATE(VU);
}//updated 10/05/03 shadow

static __fi void _vuSUBw(VURegs * VU) {
	float ftw;
	VECTOR * dst;
    if (_Fd_ == 0) dst = &RDzero;
	else dst = &VU->VF[_Fd_];

    ftw=vuDouble(VU->VF[_Ft_].i.w);
	if (_X){ dst->i.x = VU_MACx_UPDATE(VU, vuDouble(VU->VF[_Fs_].i.x) - ftw); } else VU_MACx_CLEAR(VU);
	if (_Y){ dst->i.y = VU_MACy_UPDATE(VU, vuDouble(VU->VF[_Fs_].i.y) - ftw); } else VU_MACy_CLEAR(VU);
	if (_Z){ dst->i.z = VU_MACz_UPDATE(VU, vuDouble(VU->VF[_Fs_].i.z) - ftw); } else VU_MACz_CLEAR(VU);
	if (_W){ dst->i.w = VU_MACw_UPDATE(VU, vuDouble(VU->VF[_Fs_].i.w) - ftw); } else VU_MACw_CLEAR(VU);
	VU_STAT_UPDATE(VU);
}//updated 10/05/03 shadow


static __fi void _vuSUBA(VURegs * VU) {
	if (_X){ VU->ACC.i.x = VU_MACx_UPDATE(VU, vuDouble(VU->VF[_Fs_].i.x) - vuDouble(VU->VF[_Ft_].i.x)); } else VU_MACx_CLEAR(VU);
	if (_Y){ VU->ACC.i.y = VU_MACy_UPDATE(VU, vuDouble(VU->VF[_Fs_].i.y) - vuDouble(VU->VF[_Ft_].i.y)); } else VU_MACy_CLEAR(VU);
	if (_Z){ VU->ACC.i.z = VU_MACz_UPDATE(VU, vuDouble(VU->VF[_Fs_].i.z) - vuDouble(VU->VF[_Ft_].i.z)); } else VU_MACz_CLEAR(VU);
	if (_W){ VU->ACC.i.w = VU_MACw_UPDATE(VU, vuDouble(VU->VF[_Fs_].i.w) - vuDouble(VU->VF[_Ft_].i.w)); } else VU_MACw_CLEAR(VU);
	VU_STAT_UPDATE(VU);
}//updated 10/05/03 shadow

static __fi void _vuSUBAi(VURegs * VU) {
	if (_X){ VU->ACC.i.x = VU_MACx_UPDATE(VU, vuDouble(VU->VF[_Fs_].i.x) - vuDouble(VU->VI[REG_I].UL)); } else VU_MACx_CLEAR(VU);
	if (_Y){ VU->ACC.i.y = VU_MACy_UPDATE(VU, vuDouble(VU->VF[_Fs_].i.y) - vuDouble(VU->VI[REG_I].UL)); } else VU_MACy_CLEAR(VU);
	if (_Z){ VU->ACC.i.z = VU_MACz_UPDATE(VU, vuDouble(VU->VF[_Fs_].i.z) - vuDouble(VU->VI[REG_I].UL)); } else VU_MACz_CLEAR(VU);
	if (_W){ VU->ACC.i.w = VU_MACw_UPDATE(VU, vuDouble(VU->VF[_Fs_].i.w) - vuDouble(VU->VI[REG_I].UL)); } else VU_MACw_CLEAR(VU);
	VU_STAT_UPDATE(VU);
}//updated 10/05/03 shadow

static __fi void _vuSUBAq(VURegs * VU) {
	if (_X){ VU->ACC.i.x = VU_MACx_UPDATE(VU, vuDouble(VU->VF[_Fs_].i.x) - vuDouble(VU->VI[REG_Q].UL)); } else VU_MACx_CLEAR(VU);
	if (_Y){ VU->ACC.i.y = VU_MACy_UPDATE(VU, vuDouble(VU->VF[_Fs_].i.y) - vuDouble(VU->VI[REG_Q].UL)); } else VU_MACy_CLEAR(VU);
	if (_Z){ VU->ACC.i.z = VU_MACz_UPDATE(VU, vuDouble(VU->VF[_Fs_].i.z) - vuDouble(VU->VI[REG_Q].UL)); } else VU_MACz_CLEAR(VU);
	if (_W){ VU->ACC.i.w = VU_MACw_UPDATE(VU, vuDouble(VU->VF[_Fs_].i.w) - vuDouble(VU->VI[REG_Q].UL)); } else VU_MACw_CLEAR(VU);
	VU_STAT_UPDATE(VU);
}//updated 10/05/03 shadow

static __fi void _vuSUBAx(VURegs * VU) {
	float tx = vuDouble(VU->VF[_Ft_].i.x);

	if (_X){ VU->ACC.i.x = VU_MACx_UPDATE(VU, vuDouble(VU->VF[_Fs_].i.x) - tx); } else VU_MACx_CLEAR(VU);
	if (_Y){ VU->ACC.i.y = VU_MACy_UPDATE(VU, vuDouble(VU->VF[_Fs_].i.y) - tx); } else VU_MACy_CLEAR(VU);
	if (_Z){ VU->ACC.i.z = VU_MACz_UPDATE(VU, vuDouble(VU->VF[_Fs_].i.z) - tx); } else VU_MACz_CLEAR(VU);
	if (_W){ VU->ACC.i.w = VU_MACw_UPDATE(VU, vuDouble(VU->VF[_Fs_].i.w) - tx); } else VU_MACw_CLEAR(VU);
	VU_STAT_UPDATE(VU);
}//updated 10/05/03 shadow

static __fi void _vuSUBAy(VURegs * VU) {
	float ty = vuDouble(VU->VF[_Ft_].i.y);

	if (_X){ VU->ACC.i.x = VU_MACx_UPDATE(VU, vuDouble(VU->VF[_Fs_].i.x) - ty); } else VU_MACx_CLEAR(VU);
	if (_Y){ VU->ACC.i.y = VU_MACy_UPDATE(VU, vuDouble(VU->VF[_Fs_].i.y) - ty); } else VU_MACy_CLEAR(VU);
	if (_Z){ VU->ACC.i.z = VU_MACz_UPDATE(VU, vuDouble(VU->VF[_Fs_].i.z) - ty); } else VU_MACz_CLEAR(VU);
	if (_W){ VU->ACC.i.w = VU_MACw_UPDATE(VU, vuDouble(VU->VF[_Fs_].i.w) - ty); } else VU_MACw_CLEAR(VU);
	VU_STAT_UPDATE(VU);
}//updated 10/05/03 shadow

static __fi void _vuSUBAz(VURegs * VU) {
	float tz = vuDouble(VU->VF[_Ft_].i.z);

	if (_X){ VU->ACC.i.x = VU_MACx_UPDATE(VU, vuDouble(VU->VF[_Fs_].i.x) - tz); } else VU_MACx_CLEAR(VU);
	if (_Y){ VU->ACC.i.y = VU_MACy_UPDATE(VU, vuDouble(VU->VF[_Fs_].i.y) - tz); } else VU_MACy_CLEAR(VU);
	if (_Z){ VU->ACC.i.z = VU_MACz_UPDATE(VU, vuDouble(VU->VF[_Fs_].i.z) - tz); } else VU_MACz_CLEAR(VU);
	if (_W){ VU->ACC.i.w = VU_MACw_UPDATE(VU, vuDouble(VU->VF[_Fs_].i.w) - tz); } else VU_MACw_CLEAR(VU);
	VU_STAT_UPDATE(VU);
}//updated 10/05/03 shadow

static __fi void _vuSUBAw(VURegs * VU) {
	float tw = vuDouble(VU->VF[_Ft_].i.w);

	if (_X){ VU->ACC.i.x = VU_MACx_UPDATE(VU, vuDouble(VU->VF[_Fs_].i.x) - tw); } else VU_MACx_CLEAR(VU);
	if (_Y){ VU->ACC.i.y = VU_MACy_UPDATE(VU, vuDouble(VU->VF[_Fs_].i.y) - tw); } else VU_MACy_CLEAR(VU);
	if (_Z){ VU->ACC.i.z = VU_MACz_UPDATE(VU, vuDouble(VU->VF[_Fs_].i.z) - tw); } else VU_MACz_CLEAR(VU);
	if (_W){ VU->ACC.i.w = VU_MACw_UPDATE(VU, vuDouble(VU->VF[_Fs_].i.w) - tw); } else VU_MACw_CLEAR(VU);
	VU_STAT_UPDATE(VU);
}//updated 10/05/03 shadow

static __fi void _vuMUL(VURegs * VU) {
	VECTOR * dst;
    if (_Fd_ == 0) dst = &RDzero;
	else dst = &VU->VF[_Fd_];

	if (_X){ dst->i.x = VU_MACx_UPDATE(VU, vuDouble(VU->VF[_Fs_].i.x) * vuDouble(VU->VF[_Ft_].i.x)); } else VU_MACx_CLEAR(VU);
	if (_Y){ dst->i.y = VU_MACy_UPDATE(VU, vuDouble(VU->VF[_Fs_].i.y) * vuDouble(VU->VF[_Ft_].i.y)); } else VU_MACy_CLEAR(VU);
	if (_Z){ dst->i.z = VU_MACz_UPDATE(VU, vuDouble(VU->VF[_Fs_].i.z) * vuDouble(VU->VF[_Ft_].i.z)); } else VU_MACz_CLEAR(VU);
	if (_W){ dst->i.w = VU_MACw_UPDATE(VU, vuDouble(VU->VF[_Fs_].i.w) * vuDouble(VU->VF[_Ft_].i.w)); } else VU_MACw_CLEAR(VU);
    VU_STAT_UPDATE(VU);
}/* last update 8/05/03 shadow */

/* No need to presave I reg in ti. asadr */
static __fi void _vuMULi(VURegs * VU) {
	VECTOR * dst;
    if (_Fd_ == 0) dst = &RDzero;
	else dst = &VU->VF[_Fd_];

	if (_X){ dst->i.x = VU_MACx_UPDATE(VU, vuDouble(VU->VF[_Fs_].i.x) * vuDouble(VU->VI[REG_I].UL)); } else VU_MACx_CLEAR(VU);
	if (_Y){ dst->i.y = VU_MACy_UPDATE(VU, vuDouble(VU->VF[_Fs_].i.y) * vuDouble(VU->VI[REG_I].UL)); } else VU_MACy_CLEAR(VU);
	if (_Z){ dst->i.z = VU_MACz_UPDATE(VU, vuDouble(VU->VF[_Fs_].i.z) * vuDouble(VU->VI[REG_I].UL)); } else VU_MACz_CLEAR(VU);
	if (_W){ dst->i.w = VU_MACw_UPDATE(VU, vuDouble(VU->VF[_Fs_].i.w) * vuDouble(VU->VI[REG_I].UL)); } else VU_MACw_CLEAR(VU);
    VU_STAT_UPDATE(VU);
}/* last update 8/05/03 shadow */

static __fi void _vuMULq(VURegs * VU) {
	VECTOR * dst;
    if (_Fd_ == 0) dst = &RDzero;
	else dst = &VU->VF[_Fd_];

	if (_X){ dst->i.x = VU_MACx_UPDATE(VU, vuDouble(VU->VF[_Fs_].i.x) * vuDouble(VU->VI[REG_Q].UL)); } else VU_MACx_CLEAR(VU);
	if (_Y){ dst->i.y = VU_MACy_UPDATE(VU, vuDouble(VU->VF[_Fs_].i.y) * vuDouble(VU->VI[REG_Q].UL)); } else VU_MACy_CLEAR(VU);
	if (_Z){ dst->i.z = VU_MACz_UPDATE(VU, vuDouble(VU->VF[_Fs_].i.z) * vuDouble(VU->VI[REG_Q].UL)); } else VU_MACz_CLEAR(VU);
	if (_W){ dst->i.w = VU_MACw_UPDATE(VU, vuDouble(VU->VF[_Fs_].i.w) * vuDouble(VU->VI[REG_Q].UL)); } else VU_MACw_CLEAR(VU);
    VU_STAT_UPDATE(VU);
}/* last update 8/05/03 shadow */

static __fi void _vuMULx(VURegs * VU) {
	float ftx;
	VECTOR * dst;
    if (_Fd_ == 0) dst = &RDzero;
	else dst = &VU->VF[_Fd_];

 	ftx=vuDouble(VU->VF[_Ft_].i.x);
	if (_X){ dst->i.x = VU_MACx_UPDATE(VU, vuDouble(VU->VF[_Fs_].i.x) * ftx); } else VU_MACx_CLEAR(VU);
	if (_Y){ dst->i.y = VU_MACy_UPDATE(VU, vuDouble(VU->VF[_Fs_].i.y) * ftx); } else VU_MACy_CLEAR(VU);
	if (_Z){ dst->i.z = VU_MACz_UPDATE(VU, vuDouble(VU->VF[_Fs_].i.z) * ftx); } else VU_MACz_CLEAR(VU);
	if (_W){ dst->i.w = VU_MACw_UPDATE(VU, vuDouble(VU->VF[_Fs_].i.w) * ftx); } else VU_MACw_CLEAR(VU);
    VU_STAT_UPDATE(VU);
}/* last update 8/05/03 shadow */


static __fi void _vuMULy(VURegs * VU) {
	float fty;
	VECTOR * dst;
    if (_Fd_ == 0) dst = &RDzero;
	else dst = &VU->VF[_Fd_];

 	fty=vuDouble(VU->VF[_Ft_].i.y);
	if (_X){ dst->i.x = VU_MACx_UPDATE(VU, vuDouble(VU->VF[_Fs_].i.x) * fty); } else VU_MACx_CLEAR(VU);
	if (_Y){ dst->i.y = VU_MACy_UPDATE(VU, vuDouble(VU->VF[_Fs_].i.y) * fty); } else VU_MACy_CLEAR(VU);
	if (_Z){ dst->i.z = VU_MACz_UPDATE(VU, vuDouble(VU->VF[_Fs_].i.z) * fty); } else VU_MACz_CLEAR(VU);
	if (_W){ dst->i.w = VU_MACw_UPDATE(VU, vuDouble(VU->VF[_Fs_].i.w) * fty); } else VU_MACw_CLEAR(VU);
    VU_STAT_UPDATE(VU);
}/* last update 8/05/03 shadow */

static __fi void _vuMULz(VURegs * VU) {
	float ftz;
	VECTOR * dst;
    if (_Fd_ == 0) dst = &RDzero;
	else dst = &VU->VF[_Fd_];

 	ftz=vuDouble(VU->VF[_Ft_].i.z);
	if (_X){ dst->i.x = VU_MACx_UPDATE(VU, vuDouble(VU->VF[_Fs_].i.x) * ftz); } else VU_MACx_CLEAR(VU);
	if (_Y){ dst->i.y = VU_MACy_UPDATE(VU, vuDouble(VU->VF[_Fs_].i.y) * ftz); } else VU_MACy_CLEAR(VU);
	if (_Z){ dst->i.z = VU_MACz_UPDATE(VU, vuDouble(VU->VF[_Fs_].i.z) * ftz); } else VU_MACz_CLEAR(VU);
	if (_W){ dst->i.w = VU_MACw_UPDATE(VU, vuDouble(VU->VF[_Fs_].i.w) * ftz); } else VU_MACw_CLEAR(VU);
	VU_STAT_UPDATE(VU);
}/* last update 8/05/03 shadow */

static __fi void _vuMULw(VURegs * VU) {
	float ftw;
	VECTOR * dst;
    if (_Fd_ == 0) dst = &RDzero;
	else dst = &VU->VF[_Fd_];

	ftw=vuDouble(VU->VF[_Ft_].i.w);
	if (_X){ dst->i.x = VU_MACx_UPDATE(VU, vuDouble(VU->VF[_Fs_].i.x) * ftw); } else VU_MACx_CLEAR(VU);
	if (_Y){ dst->i.y = VU_MACy_UPDATE(VU, vuDouble(VU->VF[_Fs_].i.y) * ftw); } else VU_MACy_CLEAR(VU);
	if (_Z){ dst->i.z = VU_MACz_UPDATE(VU, vuDouble(VU->VF[_Fs_].i.z) * ftw); } else VU_MACz_CLEAR(VU);
	if (_W){ dst->i.w = VU_MACw_UPDATE(VU, vuDouble(VU->VF[_Fs_].i.w) * ftw); } else VU_MACw_CLEAR(VU);
	VU_STAT_UPDATE(VU);
}/* last update 8/05/03 shadow */


static __fi void _vuMULA(VURegs * VU) {
	if (_X){ VU->ACC.i.x = VU_MACx_UPDATE(VU, vuDouble(VU->VF[_Fs_].i.x) * vuDouble(VU->VF[_Ft_].i.x)); } else VU_MACx_CLEAR(VU);
	if (_Y){ VU->ACC.i.y = VU_MACy_UPDATE(VU, vuDouble(VU->VF[_Fs_].i.y) * vuDouble(VU->VF[_Ft_].i.y)); } else VU_MACy_CLEAR(VU);
	if (_Z){ VU->ACC.i.z = VU_MACz_UPDATE(VU, vuDouble(VU->VF[_Fs_].i.z) * vuDouble(VU->VF[_Ft_].i.z)); } else VU_MACz_CLEAR(VU);
	if (_W){ VU->ACC.i.w = VU_MACw_UPDATE(VU, vuDouble(VU->VF[_Fs_].i.w) * vuDouble(VU->VF[_Ft_].i.w)); } else VU_MACw_CLEAR(VU);
	VU_STAT_UPDATE(VU);
}/* last update 8/05/03 shadow */

/* No need to presave I reg in ti. asadr */
static __fi void _vuMULAi(VURegs * VU) {
	if (_X){ VU->ACC.i.x = VU_MACx_UPDATE(VU, vuDouble(VU->VF[_Fs_].i.x) * vuDouble(VU->VI[REG_I].UL)); } else VU_MACx_CLEAR(VU);
	if (_Y){ VU->ACC.i.y = VU_MACy_UPDATE(VU, vuDouble(VU->VF[_Fs_].i.y) * vuDouble(VU->VI[REG_I].UL)); } else VU_MACy_CLEAR(VU);
	if (_Z){ VU->ACC.i.z = VU_MACz_UPDATE(VU, vuDouble(VU->VF[_Fs_].i.z) * vuDouble(VU->VI[REG_I].UL)); } else VU_MACz_CLEAR(VU);
	if (_W){ VU->ACC.i.w = VU_MACw_UPDATE(VU, vuDouble(VU->VF[_Fs_].i.w) * vuDouble(VU->VI[REG_I].UL)); } else VU_MACw_CLEAR(VU);
	VU_STAT_UPDATE(VU);
}/* last update 8/05/03 shadow */

/* No need to presave Q reg in ti. asadr */
static __fi void _vuMULAq(VURegs * VU) {
	if (_X){ VU->ACC.i.x = VU_MACx_UPDATE(VU, vuDouble(VU->VF[_Fs_].i.x) * vuDouble(VU->VI[REG_Q].UL)); } else VU_MACx_CLEAR(VU);
	if (_Y){ VU->ACC.i.y = VU_MACy_UPDATE(VU, vuDouble(VU->VF[_Fs_].i.y) * vuDouble(VU->VI[REG_Q].UL)); } else VU_MACy_CLEAR(VU);
	if (_Z){ VU->ACC.i.z = VU_MACz_UPDATE(VU, vuDouble(VU->VF[_Fs_].i.z) * vuDouble(VU->VI[REG_Q].UL)); } else VU_MACz_CLEAR(VU);
	if (_W){ VU->ACC.i.w = VU_MACw_UPDATE(VU, vuDouble(VU->VF[_Fs_].i.w) * vuDouble(VU->VI[REG_Q].UL)); } else VU_MACw_CLEAR(VU);
    VU_STAT_UPDATE(VU);
}/* last update 8/05/03 shadow */

/* No need to presave X reg in ti. asadr */
static __fi void _vuMULAx(VURegs * VU) {
	if (_X){ VU->ACC.i.x = VU_MACx_UPDATE(VU, vuDouble(VU->VF[_Fs_].i.x) * vuDouble(VU->VF[_Ft_].i.x)); } else VU_MACx_CLEAR(VU);
	if (_Y){ VU->ACC.i.y = VU_MACy_UPDATE(VU, vuDouble(VU->VF[_Fs_].i.y) * vuDouble(VU->VF[_Ft_].i.x)); } else VU_MACy_CLEAR(VU);
	if (_Z){ VU->ACC.i.z = VU_MACz_UPDATE(VU, vuDouble(VU->VF[_Fs_].i.z) * vuDouble(VU->VF[_Ft_].i.x)); } else VU_MACz_CLEAR(VU);
	if (_W){ VU->ACC.i.w = VU_MACw_UPDATE(VU, vuDouble(VU->VF[_Fs_].i.w) * vuDouble(VU->VF[_Ft_].i.x)); } else VU_MACw_CLEAR(VU);
    VU_STAT_UPDATE(VU);
}/* last update 8/05/03 shadow */

static __fi void _vuMULAy(VURegs * VU) {
	if (_X){ VU->ACC.i.x = VU_MACx_UPDATE(VU, vuDouble(VU->VF[_Fs_].i.x) * vuDouble(VU->VF[_Ft_].i.y)); } else VU_MACx_CLEAR(VU);
	if (_Y){ VU->ACC.i.y = VU_MACy_UPDATE(VU, vuDouble(VU->VF[_Fs_].i.y) * vuDouble(VU->VF[_Ft_].i.y)); } else VU_MACy_CLEAR(VU);
	if (_Z){ VU->ACC.i.z = VU_MACz_UPDATE(VU, vuDouble(VU->VF[_Fs_].i.z) * vuDouble(VU->VF[_Ft_].i.y)); } else VU_MACz_CLEAR(VU);
	if (_W){ VU->ACC.i.w = VU_MACw_UPDATE(VU, vuDouble(VU->VF[_Fs_].i.w) * vuDouble(VU->VF[_Ft_].i.y)); } else VU_MACw_CLEAR(VU);
    VU_STAT_UPDATE(VU);
}/* last update 8/05/03 shadow */

static __fi void _vuMULAz(VURegs * VU) {
	if (_X){ VU->ACC.i.x = VU_MACx_UPDATE(VU, vuDouble(VU->VF[_Fs_].i.x) * vuDouble(VU->VF[_Ft_].i.z)); } else VU_MACx_CLEAR(VU);
	if (_Y){ VU->ACC.i.y = VU_MACy_UPDATE(VU, vuDouble(VU->VF[_Fs_].i.y) * vuDouble(VU->VF[_Ft_].i.z)); } else VU_MACy_CLEAR(VU);
	if (_Z){ VU->ACC.i.z = VU_MACz_UPDATE(VU, vuDouble(VU->VF[_Fs_].i.z) * vuDouble(VU->VF[_Ft_].i.z)); } else VU_MACz_CLEAR(VU);
	if (_W){ VU->ACC.i.w = VU_MACw_UPDATE(VU, vuDouble(VU->VF[_Fs_].i.w) * vuDouble(VU->VF[_Ft_].i.z)); } else VU_MACw_CLEAR(VU);
    VU_STAT_UPDATE(VU);
}/* last update 8/05/03 shadow */

static __fi void _vuMULAw(VURegs * VU) {
	if (_X){ VU->ACC.i.x = VU_MACx_UPDATE(VU, vuDouble(VU->VF[_Fs_].i.x) * vuDouble(VU->VF[_Ft_].i.w)); } else VU_MACx_CLEAR(VU);
	if (_Y){ VU->ACC.i.y = VU_MACy_UPDATE(VU, vuDouble(VU->VF[_Fs_].i.y) * vuDouble(VU->VF[_Ft_].i.w)); } else VU_MACy_CLEAR(VU);
	if (_Z){ VU->ACC.i.z = VU_MACz_UPDATE(VU, vuDouble(VU->VF[_Fs_].i.z) * vuDouble(VU->VF[_Ft_].i.w)); } else VU_MACz_CLEAR(VU);
	if (_W){ VU->ACC.i.w = VU_MACw_UPDATE(VU, vuDouble(VU->VF[_Fs_].i.w) * vuDouble(VU->VF[_Ft_].i.w)); } else VU_MACw_CLEAR(VU);
    VU_STAT_UPDATE(VU);
}/* last update 8/05/03 shadow */

static __fi void _vuMADD(VURegs * VU) {
	VECTOR * dst;
    if (_Fd_ == 0) dst = &RDzero;
	else dst = &VU->VF[_Fd_];

	if (_X) dst->i.x = VU_MACx_UPDATE(VU, vuDouble(VU->ACC.i.x) + ( vuDouble(VU->VF[_Fs_].i.x) * vuDouble(VU->VF[_Ft_].i.x))); else VU_MACx_CLEAR(VU);
    if (_Y) dst->i.y = VU_MACy_UPDATE(VU, vuDouble(VU->ACC.i.y) + ( vuDouble(VU->VF[_Fs_].i.y) * vuDouble(VU->VF[_Ft_].i.y))); else VU_MACy_CLEAR(VU);
    if (_Z) dst->i.z = VU_MACz_UPDATE(VU, vuDouble(VU->ACC.i.z) + ( vuDouble(VU->VF[_Fs_].i.z) * vuDouble(VU->VF[_Ft_].i.z))); else VU_MACz_CLEAR(VU);
    if (_W) dst->i.w = VU_MACw_UPDATE(VU, vuDouble(VU->ACC.i.w) + ( vuDouble(VU->VF[_Fs_].i.w) * vuDouble(VU->VF[_Ft_].i.w))); else VU_MACw_CLEAR(VU);
    VU_STAT_UPDATE(VU);
}/* last update 10/05/03 shadow */


static __fi void _vuMADDi(VURegs * VU) {
	VECTOR * dst;
    if (_Fd_ == 0) dst = &RDzero;
	else dst = &VU->VF[_Fd_];

    if (_X) dst->i.x = VU_MACx_UPDATE(VU, vuDouble(VU->ACC.i.x) + (vuDouble(VU->VF[_Fs_].i.x) * vuDouble(VU->VI[REG_I].UL))); else VU_MACx_CLEAR(VU);
    if (_Y) dst->i.y = VU_MACy_UPDATE(VU, vuDouble(VU->ACC.i.y) + (vuDouble(VU->VF[_Fs_].i.y) * vuDouble(VU->VI[REG_I].UL))); else VU_MACy_CLEAR(VU);
    if (_Z) dst->i.z = VU_MACz_UPDATE(VU, vuDouble(VU->ACC.i.z) + (vuDouble(VU->VF[_Fs_].i.z) * vuDouble(VU->VI[REG_I].UL))); else VU_MACz_CLEAR(VU);
    if (_W) dst->i.w = VU_MACw_UPDATE(VU, vuDouble(VU->ACC.i.w) + (vuDouble(VU->VF[_Fs_].i.w) * vuDouble(VU->VI[REG_I].UL))); else VU_MACw_CLEAR(VU);
    VU_STAT_UPDATE(VU);
}/* last update 10/05/03 shadow */

/* No need to presave . asadr */
static __fi void _vuMADDq(VURegs * VU) {
	VECTOR * dst;
    if (_Fd_ == 0) dst = &RDzero;
	else dst = &VU->VF[_Fd_];

	if (_X) dst->i.x = VU_MACx_UPDATE(VU, vuDouble(VU->ACC.i.x) + (vuDouble(VU->VF[_Fs_].i.x) * vuDouble(VU->VI[REG_Q].UL))); else VU_MACx_CLEAR(VU);
    if (_Y) dst->i.y = VU_MACy_UPDATE(VU, vuDouble(VU->ACC.i.y) + (vuDouble(VU->VF[_Fs_].i.y) * vuDouble(VU->VI[REG_Q].UL))); else VU_MACy_CLEAR(VU);
    if (_Z) dst->i.z = VU_MACz_UPDATE(VU, vuDouble(VU->ACC.i.z) + (vuDouble(VU->VF[_Fs_].i.z) * vuDouble(VU->VI[REG_Q].UL))); else VU_MACz_CLEAR(VU);
    if (_W) dst->i.w = VU_MACw_UPDATE(VU, vuDouble(VU->ACC.i.w) + (vuDouble(VU->VF[_Fs_].i.w) * vuDouble(VU->VI[REG_Q].UL))); else VU_MACw_CLEAR(VU);
    VU_STAT_UPDATE(VU);
}/* last update 10/05/03 shadow */

static __fi void _vuMADDx(VURegs * VU) {
	float ftx;
	VECTOR * dst;
    if (_Fd_ == 0) dst = &RDzero;
	else dst = &VU->VF[_Fd_];

	ftx=vuDouble(VU->VF[_Ft_].i.x);
    if (_X) dst->i.x = VU_MACx_UPDATE(VU, vuDouble(VU->ACC.i.x) + (vuDouble(VU->VF[_Fs_].i.x) * ftx)); else VU_MACx_CLEAR(VU);
    if (_Y) dst->i.y = VU_MACy_UPDATE(VU, vuDouble(VU->ACC.i.y) + (vuDouble(VU->VF[_Fs_].i.y) * ftx)); else VU_MACy_CLEAR(VU);
    if (_Z) dst->i.z = VU_MACz_UPDATE(VU, vuDouble(VU->ACC.i.z) + (vuDouble(VU->VF[_Fs_].i.z) * ftx)); else VU_MACz_CLEAR(VU);
    if (_W) dst->i.w = VU_MACw_UPDATE(VU, vuDouble(VU->ACC.i.w) + (vuDouble(VU->VF[_Fs_].i.w) * ftx)); else VU_MACw_CLEAR(VU);
    VU_STAT_UPDATE(VU);
}/* last update 10/05/03 shadow */

static __fi void _vuMADDy(VURegs * VU) {
	float fty;
	VECTOR * dst;
    if (_Fd_ == 0) dst = &RDzero;
	else dst = &VU->VF[_Fd_];

	fty=vuDouble(VU->VF[_Ft_].i.y);
    if (_X) dst->i.x = VU_MACx_UPDATE(VU, vuDouble(VU->ACC.i.x) + (vuDouble(VU->VF[_Fs_].i.x) * fty)); else VU_MACx_CLEAR(VU);
    if (_Y) dst->i.y = VU_MACy_UPDATE(VU, vuDouble(VU->ACC.i.y) + (vuDouble(VU->VF[_Fs_].i.y) * fty)); else VU_MACy_CLEAR(VU);
    if (_Z) dst->i.z = VU_MACz_UPDATE(VU, vuDouble(VU->ACC.i.z) + (vuDouble(VU->VF[_Fs_].i.z) * fty)); else VU_MACz_CLEAR(VU);
    if (_W) dst->i.w = VU_MACw_UPDATE(VU, vuDouble(VU->ACC.i.w) + (vuDouble(VU->VF[_Fs_].i.w) * fty)); else VU_MACw_CLEAR(VU);
    VU_STAT_UPDATE(VU);
}/* last update 10/05/03 shadow */

static __fi void _vuMADDz(VURegs * VU) {
	float ftz;
	VECTOR * dst;
    if (_Fd_ == 0) dst = &RDzero;
	else dst = &VU->VF[_Fd_];

	ftz=vuDouble(VU->VF[_Ft_].i.z);
    if (_X) dst->i.x = VU_MACx_UPDATE(VU, vuDouble(VU->ACC.i.x) + (vuDouble(VU->VF[_Fs_].i.x) * ftz)); else VU_MACx_CLEAR(VU);
    if (_Y) dst->i.y = VU_MACy_UPDATE(VU, vuDouble(VU->ACC.i.y) + (vuDouble(VU->VF[_Fs_].i.y) * ftz)); else VU_MACy_CLEAR(VU);
    if (_Z) dst->i.z = VU_MACz_UPDATE(VU, vuDouble(VU->ACC.i.z) + (vuDouble(VU->VF[_Fs_].i.z) * ftz)); else VU_MACz_CLEAR(VU);
    if (_W) dst->i.w = VU_MACw_UPDATE(VU, vuDouble(VU->ACC.i.w) + (vuDouble(VU->VF[_Fs_].i.w) * ftz)); else VU_MACw_CLEAR(VU);
	VU_STAT_UPDATE(VU);
}/* last update 10/05/03 shadow */

static __fi void _vuMADDw(VURegs * VU) {
	float ftw;
	VECTOR * dst;
    if (_Fd_ == 0) dst = &RDzero;
	else dst = &VU->VF[_Fd_];

	ftw=vuDouble(VU->VF[_Ft_].i.w);
    if (_X) dst->i.x = VU_MACx_UPDATE(VU, vuDouble(VU->ACC.i.x) + (vuDouble(VU->VF[_Fs_].i.x) * ftw)); else VU_MACx_CLEAR(VU);
    if (_Y) dst->i.y = VU_MACy_UPDATE(VU, vuDouble(VU->ACC.i.y) + (vuDouble(VU->VF[_Fs_].i.y) * ftw)); else VU_MACy_CLEAR(VU);
    if (_Z) dst->i.z = VU_MACz_UPDATE(VU, vuDouble(VU->ACC.i.z) + (vuDouble(VU->VF[_Fs_].i.z) * ftw)); else VU_MACz_CLEAR(VU);
    if (_W) dst->i.w = VU_MACw_UPDATE(VU, vuDouble(VU->ACC.i.w) + (vuDouble(VU->VF[_Fs_].i.w) * ftw)); else VU_MACw_CLEAR(VU);
    VU_STAT_UPDATE(VU);
}/* last update 10/05/03 shadow */

static __fi void _vuMADDA(VURegs * VU) {
    if (_X) VU->ACC.i.x = VU_MACx_UPDATE(VU, vuDouble(VU->ACC.i.x) + (vuDouble(VU->VF[_Fs_].i.x) * vuDouble(VU->VF[_Ft_].i.x))); else VU_MACx_CLEAR(VU);
    if (_Y) VU->ACC.i.y = VU_MACy_UPDATE(VU, vuDouble(VU->ACC.i.y) + (vuDouble(VU->VF[_Fs_].i.y) * vuDouble(VU->VF[_Ft_].i.y))); else VU_MACy_CLEAR(VU);
    if (_Z) VU->ACC.i.z = VU_MACz_UPDATE(VU, vuDouble(VU->ACC.i.z) + (vuDouble(VU->VF[_Fs_].i.z) * vuDouble(VU->VF[_Ft_].i.z))); else VU_MACz_CLEAR(VU);
    if (_W) VU->ACC.i.w = VU_MACw_UPDATE(VU, vuDouble(VU->ACC.i.w) + (vuDouble(VU->VF[_Fs_].i.w) * vuDouble(VU->VF[_Ft_].i.w))); else VU_MACw_CLEAR(VU);
    VU_STAT_UPDATE(VU);
}/*last updated  10/05/03 shadow*/

static __fi void _vuMADDAi(VURegs * VU) {
	float ti = vuDouble(VU->VI[REG_I].UL);

    if (_X) VU->ACC.i.x = VU_MACx_UPDATE(VU, vuDouble(VU->ACC.i.x) + ( vuDouble(VU->VF[_Fs_].i.x) * ti)); else VU_MACx_CLEAR(VU);
    if (_Y) VU->ACC.i.y = VU_MACy_UPDATE(VU, vuDouble(VU->ACC.i.y) + ( vuDouble(VU->VF[_Fs_].i.y) * ti)); else VU_MACy_CLEAR(VU);
    if (_Z) VU->ACC.i.z = VU_MACz_UPDATE(VU, vuDouble(VU->ACC.i.z) + ( vuDouble(VU->VF[_Fs_].i.z) * ti)); else VU_MACz_CLEAR(VU);
    if (_W) VU->ACC.i.w = VU_MACw_UPDATE(VU, vuDouble(VU->ACC.i.w) + ( vuDouble(VU->VF[_Fs_].i.w) * ti)); else VU_MACw_CLEAR(VU);
    VU_STAT_UPDATE(VU);
}/*last updated  10/05/03 shadow*/

static __fi void _vuMADDAq(VURegs * VU) {
	float tq = vuDouble(VU->VI[REG_Q].UL);

    if (_X) VU->ACC.i.x = VU_MACx_UPDATE(VU, vuDouble(VU->ACC.i.x) + ( vuDouble(VU->VF[_Fs_].i.x) * tq)); else VU_MACx_CLEAR(VU);
    if (_Y) VU->ACC.i.y = VU_MACy_UPDATE(VU, vuDouble(VU->ACC.i.y) + ( vuDouble(VU->VF[_Fs_].i.y) * tq)); else VU_MACy_CLEAR(VU);
    if (_Z) VU->ACC.i.z = VU_MACz_UPDATE(VU, vuDouble(VU->ACC.i.z) + ( vuDouble(VU->VF[_Fs_].i.z) * tq)); else VU_MACz_CLEAR(VU);
    if (_W) VU->ACC.i.w = VU_MACw_UPDATE(VU, vuDouble(VU->ACC.i.w) + ( vuDouble(VU->VF[_Fs_].i.w) * tq)); else VU_MACw_CLEAR(VU);
    VU_STAT_UPDATE(VU);
}/*last update  10/05/03 shadow*/

static __fi void _vuMADDAx(VURegs * VU) {
    if (_X) VU->ACC.i.x = VU_MACx_UPDATE(VU, vuDouble(VU->ACC.i.x) + ( vuDouble(VU->VF[_Fs_].i.x) * vuDouble(VU->VF[_Ft_].i.x))); else VU_MACx_CLEAR(VU);
    if (_Y) VU->ACC.i.y = VU_MACy_UPDATE(VU, vuDouble(VU->ACC.i.y) + ( vuDouble(VU->VF[_Fs_].i.y) * vuDouble(VU->VF[_Ft_].i.x))); else VU_MACy_CLEAR(VU);
    if (_Z) VU->ACC.i.z = VU_MACz_UPDATE(VU, vuDouble(VU->ACC.i.z) + ( vuDouble(VU->VF[_Fs_].i.z) * vuDouble(VU->VF[_Ft_].i.x))); else VU_MACz_CLEAR(VU);
    if (_W) VU->ACC.i.w = VU_MACw_UPDATE(VU, vuDouble(VU->ACC.i.w) + ( vuDouble(VU->VF[_Fs_].i.w) * vuDouble(VU->VF[_Ft_].i.x))); else VU_MACw_CLEAR(VU);
    VU_STAT_UPDATE(VU);
}/*last update 11/05/03 shadow*/

static __fi void _vuMADDAy(VURegs * VU) {
	if (_X) VU->ACC.i.x = VU_MACx_UPDATE(VU, vuDouble(VU->ACC.i.x) + ( vuDouble(VU->VF[_Fs_].i.x) * vuDouble(VU->VF[_Ft_].i.y))); else VU_MACx_CLEAR(VU);
    if (_Y) VU->ACC.i.y = VU_MACy_UPDATE(VU, vuDouble(VU->ACC.i.y) + ( vuDouble(VU->VF[_Fs_].i.y) * vuDouble(VU->VF[_Ft_].i.y))); else VU_MACy_CLEAR(VU);
    if (_Z) VU->ACC.i.z = VU_MACz_UPDATE(VU, vuDouble(VU->ACC.i.z) + ( vuDouble(VU->VF[_Fs_].i.z) * vuDouble(VU->VF[_Ft_].i.y))); else VU_MACz_CLEAR(VU);
    if (_W) VU->ACC.i.w = VU_MACw_UPDATE(VU, vuDouble(VU->ACC.i.w) + ( vuDouble(VU->VF[_Fs_].i.w) * vuDouble(VU->VF[_Ft_].i.y))); else VU_MACw_CLEAR(VU);
    VU_STAT_UPDATE(VU);
}/*last update  11/05/03 shadow*/

static __fi void _vuMADDAz(VURegs * VU) {
    if (_X) VU->ACC.i.x = VU_MACx_UPDATE(VU, vuDouble(VU->ACC.i.x) + ( vuDouble(VU->VF[_Fs_].i.x) * vuDouble(VU->VF[_Ft_].i.z))); else VU_MACx_CLEAR(VU);
    if (_Y) VU->ACC.i.y = VU_MACy_UPDATE(VU, vuDouble(VU->ACC.i.y) + ( vuDouble(VU->VF[_Fs_].i.y) * vuDouble(VU->VF[_Ft_].i.z))); else VU_MACy_CLEAR(VU);
    if (_Z) VU->ACC.i.z = VU_MACz_UPDATE(VU, vuDouble(VU->ACC.i.z) + ( vuDouble(VU->VF[_Fs_].i.z) * vuDouble(VU->VF[_Ft_].i.z))); else VU_MACz_CLEAR(VU);
    if (_W) VU->ACC.i.w = VU_MACw_UPDATE(VU, vuDouble(VU->ACC.i.w) + ( vuDouble(VU->VF[_Fs_].i.w) * vuDouble(VU->VF[_Ft_].i.z))); else VU_MACw_CLEAR(VU);
    VU_STAT_UPDATE(VU);
}/*last update  11/05/03 shadow*/

static __fi void _vuMADDAw(VURegs * VU) {
    if (_X) VU->ACC.i.x = VU_MACx_UPDATE(VU, vuDouble(VU->ACC.i.x) + ( vuDouble(VU->VF[_Fs_].i.x) * vuDouble(VU->VF[_Ft_].i.w))); else VU_MACx_CLEAR(VU);
    if (_Y) VU->ACC.i.y = VU_MACy_UPDATE(VU, vuDouble(VU->ACC.i.y) + ( vuDouble(VU->VF[_Fs_].i.y) * vuDouble(VU->VF[_Ft_].i.w))); else VU_MACy_CLEAR(VU);
    if (_Z) VU->ACC.i.z = VU_MACz_UPDATE(VU, vuDouble(VU->ACC.i.z) + ( vuDouble(VU->VF[_Fs_].i.z) * vuDouble(VU->VF[_Ft_].i.w))); else VU_MACz_CLEAR(VU);
    if (_W) VU->ACC.i.w = VU_MACw_UPDATE(VU, vuDouble(VU->ACC.i.w) + ( vuDouble(VU->VF[_Fs_].i.w) * vuDouble(VU->VF[_Ft_].i.w))); else VU_MACw_CLEAR(VU);
    VU_STAT_UPDATE(VU);
}/*last update  11/05/03 shadow*/

static __fi void _vuMSUB(VURegs * VU) {
	VECTOR * dst;
    if (_Fd_ == 0) dst = &RDzero;
	else dst = &VU->VF[_Fd_];

    if (_X) dst->i.x = VU_MACx_UPDATE(VU, vuDouble(VU->ACC.i.x) - ( vuDouble(VU->VF[_Fs_].i.x) * vuDouble(VU->VF[_Ft_].i.x))); else VU_MACx_CLEAR(VU);
    if (_Y) dst->i.y = VU_MACy_UPDATE(VU, vuDouble(VU->ACC.i.y) - ( vuDouble(VU->VF[_Fs_].i.y) * vuDouble(VU->VF[_Ft_].i.y))); else VU_MACy_CLEAR(VU);
    if (_Z) dst->i.z = VU_MACz_UPDATE(VU, vuDouble(VU->ACC.i.z) - ( vuDouble(VU->VF[_Fs_].i.z) * vuDouble(VU->VF[_Ft_].i.z))); else VU_MACz_CLEAR(VU);
    if (_W) dst->i.w = VU_MACw_UPDATE(VU, vuDouble(VU->ACC.i.w) - ( vuDouble(VU->VF[_Fs_].i.w) * vuDouble(VU->VF[_Ft_].i.w))); else VU_MACw_CLEAR(VU);
    VU_STAT_UPDATE(VU);
}/* last update 11/05/03 shadow */

static __fi void _vuMSUBi(VURegs * VU) {
	float ti = vuDouble(VU->VI[REG_I].UL);
	VECTOR * dst;
    if (_Fd_ == 0) dst = &RDzero;
	else dst = &VU->VF[_Fd_];

    if (_X) dst->i.x = VU_MACx_UPDATE(VU, vuDouble(VU->ACC.i.x) - ( vuDouble(VU->VF[_Fs_].i.x) * ti  ) ); else VU_MACx_CLEAR(VU);
    if (_Y) dst->i.y = VU_MACy_UPDATE(VU, vuDouble(VU->ACC.i.y) - ( vuDouble(VU->VF[_Fs_].i.y) * ti  ) ); else VU_MACy_CLEAR(VU);
    if (_Z) dst->i.z = VU_MACz_UPDATE(VU, vuDouble(VU->ACC.i.z) - ( vuDouble(VU->VF[_Fs_].i.z) * ti  ) ); else VU_MACz_CLEAR(VU);
    if (_W) dst->i.w = VU_MACw_UPDATE(VU, vuDouble(VU->ACC.i.w) - ( vuDouble(VU->VF[_Fs_].i.w) * ti  ) ); else VU_MACw_CLEAR(VU);
    VU_STAT_UPDATE(VU);
}/* last update 11/05/03 shadow */

static __fi void _vuMSUBq(VURegs * VU) {
	float tq = vuDouble(VU->VI[REG_Q].UL);
	VECTOR * dst;
    if (_Fd_ == 0) dst = &RDzero;
	else dst = &VU->VF[_Fd_];

    if (_X) dst->i.x = VU_MACx_UPDATE(VU, vuDouble(VU->ACC.i.x)  - ( vuDouble(VU->VF[_Fs_].i.x) * tq  ) ); else VU_MACx_CLEAR(VU);
    if (_Y) dst->i.y = VU_MACy_UPDATE(VU, vuDouble(VU->ACC.i.y)  - ( vuDouble(VU->VF[_Fs_].i.y) * tq  ) ); else VU_MACy_CLEAR(VU);
    if (_Z) dst->i.z = VU_MACz_UPDATE(VU, vuDouble(VU->ACC.i.z)  - ( vuDouble(VU->VF[_Fs_].i.z) * tq  ) ); else VU_MACz_CLEAR(VU);
    if (_W) dst->i.w = VU_MACw_UPDATE(VU, vuDouble(VU->ACC.i.w)  - ( vuDouble(VU->VF[_Fs_].i.w) * tq  ) ); else VU_MACw_CLEAR(VU);
    VU_STAT_UPDATE(VU);
}/* last update 11/05/03 shadow */


static __fi void _vuMSUBx(VURegs * VU) {
	float ftx;
	VECTOR * dst;
    if (_Fd_ == 0) dst = &RDzero;
	else dst = &VU->VF[_Fd_];

	ftx=vuDouble(VU->VF[_Ft_].i.x);
    if (_X) dst->i.x = VU_MACx_UPDATE(VU, vuDouble(VU->ACC.i.x)  - ( vuDouble(VU->VF[_Fs_].i.x) * ftx  ) ); else VU_MACx_CLEAR(VU);
    if (_Y) dst->i.y = VU_MACy_UPDATE(VU, vuDouble(VU->ACC.i.y)  - ( vuDouble(VU->VF[_Fs_].i.y) * ftx  ) ); else VU_MACy_CLEAR(VU);
    if (_Z) dst->i.z = VU_MACz_UPDATE(VU, vuDouble(VU->ACC.i.z)  - ( vuDouble(VU->VF[_Fs_].i.z) * ftx  ) ); else VU_MACz_CLEAR(VU);
    if (_W) dst->i.w = VU_MACw_UPDATE(VU, vuDouble(VU->ACC.i.w)  - ( vuDouble(VU->VF[_Fs_].i.w) * ftx  ) ); else VU_MACw_CLEAR(VU);
    VU_STAT_UPDATE(VU);
}/* last update 11/05/03 shadow */


static __fi void _vuMSUBy(VURegs * VU) {
	float fty;
	VECTOR * dst;
    if (_Fd_ == 0) dst = &RDzero;
	else dst = &VU->VF[_Fd_];

	fty=vuDouble(VU->VF[_Ft_].i.y);
    if (_X) dst->i.x = VU_MACx_UPDATE(VU, vuDouble(VU->ACC.i.x)  - ( vuDouble(VU->VF[_Fs_].i.x) * fty  ) ); else VU_MACx_CLEAR(VU);
    if (_Y) dst->i.y = VU_MACy_UPDATE(VU, vuDouble(VU->ACC.i.y)  - ( vuDouble(VU->VF[_Fs_].i.y) * fty  ) ); else VU_MACy_CLEAR(VU);
    if (_Z) dst->i.z = VU_MACz_UPDATE(VU, vuDouble(VU->ACC.i.z)  - ( vuDouble(VU->VF[_Fs_].i.z) * fty  ) ); else VU_MACz_CLEAR(VU);
    if (_W) dst->i.w = VU_MACw_UPDATE(VU, vuDouble(VU->ACC.i.w)  - ( vuDouble(VU->VF[_Fs_].i.w) * fty  ) ); else VU_MACw_CLEAR(VU);
    VU_STAT_UPDATE(VU);
}/* last update 11/05/03 shadow */


static __fi void _vuMSUBz(VURegs * VU) {
	float ftz;
	VECTOR * dst;
    if (_Fd_ == 0) dst = &RDzero;
	else dst = &VU->VF[_Fd_];

	ftz=vuDouble(VU->VF[_Ft_].i.z);
    if (_X) dst->i.x = VU_MACx_UPDATE(VU, vuDouble(VU->ACC.i.x)  - ( vuDouble(VU->VF[_Fs_].i.x) * ftz  ) ); else VU_MACx_CLEAR(VU);
    if (_Y) dst->i.y = VU_MACy_UPDATE(VU, vuDouble(VU->ACC.i.y)  - ( vuDouble(VU->VF[_Fs_].i.y) * ftz  ) ); else VU_MACy_CLEAR(VU);
    if (_Z) dst->i.z = VU_MACz_UPDATE(VU, vuDouble(VU->ACC.i.z)  - ( vuDouble(VU->VF[_Fs_].i.z) * ftz  ) ); else VU_MACz_CLEAR(VU);
    if (_W) dst->i.w = VU_MACw_UPDATE(VU, vuDouble(VU->ACC.i.w)  - ( vuDouble(VU->VF[_Fs_].i.w) * ftz  ) ); else VU_MACw_CLEAR(VU);
    VU_STAT_UPDATE(VU);
}/* last update 11/05/03 shadow */

static __fi void _vuMSUBw(VURegs * VU) {
	float ftw;
	VECTOR * dst;
    if (_Fd_ == 0) dst = &RDzero;
	else dst = &VU->VF[_Fd_];

	ftw=vuDouble(VU->VF[_Ft_].i.w);
    if (_X) dst->i.x = VU_MACx_UPDATE(VU, vuDouble(VU->ACC.i.x)  - ( vuDouble(VU->VF[_Fs_].i.x) * ftw  ) ); else VU_MACx_CLEAR(VU);
    if (_Y) dst->i.y = VU_MACy_UPDATE(VU, vuDouble(VU->ACC.i.y)  - ( vuDouble(VU->VF[_Fs_].i.y) * ftw  ) ); else VU_MACy_CLEAR(VU);
    if (_Z) dst->i.z = VU_MACz_UPDATE(VU, vuDouble(VU->ACC.i.z)  - ( vuDouble(VU->VF[_Fs_].i.z) * ftw  ) ); else VU_MACz_CLEAR(VU);
    if (_W) dst->i.w = VU_MACw_UPDATE(VU, vuDouble(VU->ACC.i.w)  - ( vuDouble(VU->VF[_Fs_].i.w) * ftw  ) ); else VU_MACw_CLEAR(VU);
    VU_STAT_UPDATE(VU);
}/* last update 11/05/03 shadow */


static __fi void _vuMSUBA(VURegs * VU) {
    if (_X) VU->ACC.i.x = VU_MACx_UPDATE(VU, vuDouble(VU->ACC.i.x) - ( vuDouble(VU->VF[_Fs_].i.x) * vuDouble(VU->VF[_Ft_].i.x))); else VU_MACx_CLEAR(VU);
    if (_Y) VU->ACC.i.y = VU_MACy_UPDATE(VU, vuDouble(VU->ACC.i.y) - ( vuDouble(VU->VF[_Fs_].i.y) * vuDouble(VU->VF[_Ft_].i.y))); else VU_MACy_CLEAR(VU);
    if (_Z) VU->ACC.i.z = VU_MACz_UPDATE(VU, vuDouble(VU->ACC.i.z) - ( vuDouble(VU->VF[_Fs_].i.z) * vuDouble(VU->VF[_Ft_].i.z))); else VU_MACz_CLEAR(VU);
    if (_W) VU->ACC.i.w = VU_MACw_UPDATE(VU, vuDouble(VU->ACC.i.w) - ( vuDouble(VU->VF[_Fs_].i.w) * vuDouble(VU->VF[_Ft_].i.w))); else VU_MACw_CLEAR(VU);
    VU_STAT_UPDATE(VU);
}/*last updated  11/05/03 shadow*/

static __fi void _vuMSUBAi(VURegs * VU) {
    if (_X) VU->ACC.i.x = VU_MACx_UPDATE(VU, vuDouble(VU->ACC.i.x) - ( vuDouble(VU->VF[_Fs_].i.x) * vuDouble(VU->VI[REG_I].UL))); else VU_MACx_CLEAR(VU);
    if (_Y) VU->ACC.i.y = VU_MACy_UPDATE(VU, vuDouble(VU->ACC.i.y) - ( vuDouble(VU->VF[_Fs_].i.y) * vuDouble(VU->VI[REG_I].UL))); else VU_MACy_CLEAR(VU);
    if (_Z) VU->ACC.i.z = VU_MACz_UPDATE(VU, vuDouble(VU->ACC.i.z) - ( vuDouble(VU->VF[_Fs_].i.z) * vuDouble(VU->VI[REG_I].UL))); else VU_MACz_CLEAR(VU);
    if (_W) VU->ACC.i.w = VU_MACw_UPDATE(VU, vuDouble(VU->ACC.i.w) - ( vuDouble(VU->VF[_Fs_].i.w) * vuDouble(VU->VI[REG_I].UL))); else VU_MACw_CLEAR(VU);
    VU_STAT_UPDATE(VU);
}/*last updated  11/05/03 shadow*/

static __fi void _vuMSUBAq(VURegs * VU) {
    if (_X) VU->ACC.i.x = VU_MACx_UPDATE(VU, vuDouble(VU->ACC.i.x) - ( vuDouble(VU->VF[_Fs_].i.x) * vuDouble(VU->VI[REG_Q].UL))); else VU_MACx_CLEAR(VU);
    if (_Y) VU->ACC.i.y = VU_MACy_UPDATE(VU, vuDouble(VU->ACC.i.y) - ( vuDouble(VU->VF[_Fs_].i.y) * vuDouble(VU->VI[REG_Q].UL))); else VU_MACy_CLEAR(VU);
    if (_Z) VU->ACC.i.z = VU_MACz_UPDATE(VU, vuDouble(VU->ACC.i.z) - ( vuDouble(VU->VF[_Fs_].i.z) * vuDouble(VU->VI[REG_Q].UL))); else VU_MACz_CLEAR(VU);
    if (_W) VU->ACC.i.w = VU_MACw_UPDATE(VU, vuDouble(VU->ACC.i.w) - ( vuDouble(VU->VF[_Fs_].i.w) * vuDouble(VU->VI[REG_Q].UL))); else VU_MACw_CLEAR(VU);
    VU_STAT_UPDATE(VU);
}/*last updated  11/05/03 shadow*/

static __fi void _vuMSUBAx(VURegs * VU) {
	float tx = vuDouble(VU->VF[_Ft_].i.x);

    if (_X) VU->ACC.i.x = VU_MACx_UPDATE(VU, vuDouble(VU->ACC.i.x) - ( vuDouble(VU->VF[_Fs_].i.x) * tx)); else VU_MACx_CLEAR(VU);
    if (_Y) VU->ACC.i.y = VU_MACy_UPDATE(VU, vuDouble(VU->ACC.i.y) - ( vuDouble(VU->VF[_Fs_].i.y) * tx)); else VU_MACy_CLEAR(VU);
    if (_Z) VU->ACC.i.z = VU_MACz_UPDATE(VU, vuDouble(VU->ACC.i.z) - ( vuDouble(VU->VF[_Fs_].i.z) * tx)); else VU_MACz_CLEAR(VU);
    if (_W) VU->ACC.i.w = VU_MACw_UPDATE(VU, vuDouble(VU->ACC.i.w) - ( vuDouble(VU->VF[_Fs_].i.w) * tx)); else VU_MACw_CLEAR(VU);
    VU_STAT_UPDATE(VU);
}/*last updated  11/05/03 shadow*/

static __fi void _vuMSUBAy(VURegs * VU) {
	float ty = vuDouble(VU->VF[_Ft_].i.y);

    if (_X) VU->ACC.i.x = VU_MACx_UPDATE(VU, vuDouble(VU->ACC.i.x) - ( vuDouble(VU->VF[_Fs_].i.x) * ty)); else VU_MACx_CLEAR(VU);
    if (_Y) VU->ACC.i.y = VU_MACy_UPDATE(VU, vuDouble(VU->ACC.i.y) - ( vuDouble(VU->VF[_Fs_].i.y) * ty)); else VU_MACy_CLEAR(VU);
    if (_Z) VU->ACC.i.z = VU_MACz_UPDATE(VU, vuDouble(VU->ACC.i.z) - ( vuDouble(VU->VF[_Fs_].i.z) * ty)); else VU_MACz_CLEAR(VU);
    if (_W) VU->ACC.i.w = VU_MACw_UPDATE(VU, vuDouble(VU->ACC.i.w) - ( vuDouble(VU->VF[_Fs_].i.w) * ty)); else VU_MACw_CLEAR(VU);
    VU_STAT_UPDATE(VU);
}/*last updated  11/05/03 shadow*/

static __fi void _vuMSUBAz(VURegs * VU) {
	float tz = vuDouble(VU->VF[_Ft_].i.z);

    if (_X) VU->ACC.i.x = VU_MACx_UPDATE(VU, vuDouble(VU->ACC.i.x) - ( vuDouble(VU->VF[_Fs_].i.x) * tz)); else VU_MACx_CLEAR(VU);
    if (_Y) VU->ACC.i.y = VU_MACy_UPDATE(VU, vuDouble(VU->ACC.i.y) - ( vuDouble(VU->VF[_Fs_].i.y) * tz)); else VU_MACy_CLEAR(VU);
    if (_Z) VU->ACC.i.z = VU_MACz_UPDATE(VU, vuDouble(VU->ACC.i.z) - ( vuDouble(VU->VF[_Fs_].i.z) * tz)); else VU_MACz_CLEAR(VU);
    if (_W) VU->ACC.i.w = VU_MACw_UPDATE(VU, vuDouble(VU->ACC.i.w) - ( vuDouble(VU->VF[_Fs_].i.w) * tz)); else VU_MACw_CLEAR(VU);
    VU_STAT_UPDATE(VU);
}/*last updated  11/05/03 shadow*/

static __fi void _vuMSUBAw(VURegs * VU) {
	float tw = vuDouble(VU->VF[_Ft_].i.w);

    if (_X) VU->ACC.i.x = VU_MACx_UPDATE(VU, vuDouble(VU->ACC.i.x) - ( vuDouble(VU->VF[_Fs_].i.x) * tw)); else VU_MACx_CLEAR(VU);
    if (_Y) VU->ACC.i.y = VU_MACy_UPDATE(VU, vuDouble(VU->ACC.i.y) - ( vuDouble(VU->VF[_Fs_].i.y) * tw)); else VU_MACy_CLEAR(VU);
    if (_Z) VU->ACC.i.z = VU_MACz_UPDATE(VU, vuDouble(VU->ACC.i.z) - ( vuDouble(VU->VF[_Fs_].i.z) * tw)); else VU_MACz_CLEAR(VU);
    if (_W) VU->ACC.i.w = VU_MACw_UPDATE(VU, vuDouble(VU->ACC.i.w) - ( vuDouble(VU->VF[_Fs_].i.w) * tw)); else VU_MACw_CLEAR(VU);
    VU_STAT_UPDATE(VU);
}/*last updated  11/05/03 shadow*/

u32 _MAX(u32 a, u32 b) {
	if (a & 0x80000000) { // -a
		if (b & 0x80000000) { // -b
			return (a & 0x7fffffff) > (b & 0x7fffffff) ? b : a;
		} else { // +b
			return b;
		}
	} else { // +a
		if (b & 0x80000000) { // -b
			return a;
		} else { // +b
			return (a & 0x7fffffff) > (b & 0x7fffffff) ? a : b;
		}
	}

	return 0;
}

static __fi void _vuMAX(VURegs * VU) {
	if (_Fd_ == 0) return;

	/* ft is bc */
	if (_X) VU->VF[_Fd_].i.x = _MAX(VU->VF[_Fs_].i.x, (s32)VU->VF[_Ft_].i.x);
	if (_Y) VU->VF[_Fd_].i.y = _MAX(VU->VF[_Fs_].i.y, (s32)VU->VF[_Ft_].i.y);
	if (_Z) VU->VF[_Fd_].i.z = _MAX(VU->VF[_Fs_].i.z, (s32)VU->VF[_Ft_].i.z);
	if (_W) VU->VF[_Fd_].i.w = _MAX(VU->VF[_Fs_].i.w, (s32)VU->VF[_Ft_].i.w);
}//checked 13/05/03 shadow

static __fi void _vuMAXi(VURegs * VU) {
	if (_Fd_ == 0) return;

	/* ft is bc */
	if (_X) VU->VF[_Fd_].i.x = _MAX(VU->VF[_Fs_].i.x, VU->VI[REG_I].UL);
	if (_Y) VU->VF[_Fd_].i.y = _MAX(VU->VF[_Fs_].i.y, VU->VI[REG_I].UL);
	if (_Z) VU->VF[_Fd_].i.z = _MAX(VU->VF[_Fs_].i.z, VU->VI[REG_I].UL);
	if (_W) VU->VF[_Fd_].i.w = _MAX(VU->VF[_Fs_].i.w, VU->VI[REG_I].UL);
}//checked 13/05/03 shadow

static __fi void _vuMAXx(VURegs * VU) {
	s32 ftx;
	if (_Fd_ == 0) return;

	ftx=(s32)VU->VF[_Ft_].i.x;
	if (_X) VU->VF[_Fd_].i.x = _MAX(VU->VF[_Fs_].i.x, ftx);
	if (_Y) VU->VF[_Fd_].i.y = _MAX(VU->VF[_Fs_].i.y, ftx);
	if (_Z) VU->VF[_Fd_].i.z = _MAX(VU->VF[_Fs_].i.z, ftx);
	if (_W) VU->VF[_Fd_].i.w = _MAX(VU->VF[_Fs_].i.w, ftx);
}
//checked 13/05/03 shadow

static __fi void _vuMAXy(VURegs * VU) {
	s32 fty;
	if (_Fd_ == 0) return;

	fty=(s32)VU->VF[_Ft_].i.y;
	if (_X) VU->VF[_Fd_].i.x = _MAX(VU->VF[_Fs_].i.x, fty);
	if (_Y) VU->VF[_Fd_].i.y = _MAX(VU->VF[_Fs_].i.y, fty);
	if (_Z) VU->VF[_Fd_].i.z = _MAX(VU->VF[_Fs_].i.z, fty);
	if (_W) VU->VF[_Fd_].i.w = _MAX(VU->VF[_Fs_].i.w, fty);
}//checked 13/05/03 shadow

static __fi void _vuMAXz(VURegs * VU) {
	s32 ftz;
	if (_Fd_ == 0) return;

	ftz=(s32)VU->VF[_Ft_].i.z;
	if (_X) VU->VF[_Fd_].i.x = _MAX(VU->VF[_Fs_].i.x, ftz);
	if (_Y) VU->VF[_Fd_].i.y = _MAX(VU->VF[_Fs_].i.y, ftz);
	if (_Z) VU->VF[_Fd_].i.z = _MAX(VU->VF[_Fs_].i.z, ftz);
	if (_W) VU->VF[_Fd_].i.w = _MAX(VU->VF[_Fs_].i.w, ftz);
}

static __fi void _vuMAXw(VURegs * VU) {
	s32 ftw;
	if (_Fd_ == 0) return;

	ftw=(s32)VU->VF[_Ft_].i.w;
	if (_X) VU->VF[_Fd_].i.x = _MAX(VU->VF[_Fs_].i.x, ftw);
	if (_Y) VU->VF[_Fd_].i.y = _MAX(VU->VF[_Fs_].i.y, ftw);
	if (_Z) VU->VF[_Fd_].i.z = _MAX(VU->VF[_Fs_].i.z, ftw);
	if (_W) VU->VF[_Fd_].i.w = _MAX(VU->VF[_Fs_].i.w, ftw);
}

u32 _MINI(u32 a, u32 b) {
	if (a & 0x80000000) { // -a
		if (b & 0x80000000) { // -b
			return (a & 0x7fffffff) < (b & 0x7fffffff) ? b : a;
		} else { // +b
			return a;
		}
	} else { // +a
		if (b & 0x80000000) { // -b
			return b;
		} else { // +b
			return (a & 0x7fffffff) < (b & 0x7fffffff) ? a : b;
		}
	}

	return 0;
}

static __fi void _vuMINI(VURegs * VU) {
	if (_Fd_ == 0) return;

	/* ft is bc */
	if (_X) VU->VF[_Fd_].i.x = _MINI(VU->VF[_Fs_].i.x, (s32)VU->VF[_Ft_].i.x);
	if (_Y) VU->VF[_Fd_].i.y = _MINI(VU->VF[_Fs_].i.y, (s32)VU->VF[_Ft_].i.y);
	if (_Z) VU->VF[_Fd_].i.z = _MINI(VU->VF[_Fs_].i.z, (s32)VU->VF[_Ft_].i.z);
	if (_W) VU->VF[_Fd_].i.w = _MINI(VU->VF[_Fs_].i.w, (s32)VU->VF[_Ft_].i.w);
}//checked 13/05/03 shadow

static __fi void _vuMINIi(VURegs * VU) {
	if (_Fd_ == 0) return;

	/* ft is bc */
	if (_X) VU->VF[_Fd_].i.x = _MINI(VU->VF[_Fs_].i.x, VU->VI[REG_I].UL);
	if (_Y) VU->VF[_Fd_].i.y = _MINI(VU->VF[_Fs_].i.y, VU->VI[REG_I].UL);
	if (_Z) VU->VF[_Fd_].i.z = _MINI(VU->VF[_Fs_].i.z, VU->VI[REG_I].UL);
	if (_W) VU->VF[_Fd_].i.w = _MINI(VU->VF[_Fs_].i.w, VU->VI[REG_I].UL);
}//checked 13/05/03 shadow

static __fi void _vuMINIx(VURegs * VU) {
	s32 ftx;
	if (_Fd_ == 0) return;

	ftx=(s32)VU->VF[_Ft_].i.x;
	if (_X) VU->VF[_Fd_].i.x = _MINI(VU->VF[_Fs_].i.x, ftx);
	if (_Y) VU->VF[_Fd_].i.y = _MINI(VU->VF[_Fs_].i.y, ftx);
	if (_Z) VU->VF[_Fd_].i.z = _MINI(VU->VF[_Fs_].i.z, ftx);
	if (_W) VU->VF[_Fd_].i.w = _MINI(VU->VF[_Fs_].i.w, ftx);
}
//checked 13/05/03 shadow

static __fi void _vuMINIy(VURegs * VU) {
	s32 fty;
	if (_Fd_ == 0) return;

	fty=(s32)VU->VF[_Ft_].i.y;
	if (_X) VU->VF[_Fd_].i.x = _MINI(VU->VF[_Fs_].i.x, fty);
	if (_Y) VU->VF[_Fd_].i.y = _MINI(VU->VF[_Fs_].i.y, fty);
	if (_Z) VU->VF[_Fd_].i.z = _MINI(VU->VF[_Fs_].i.z, fty);
	if (_W) VU->VF[_Fd_].i.w = _MINI(VU->VF[_Fs_].i.w, fty);
}//checked 13/05/03 shadow

static __fi void _vuMINIz(VURegs * VU) {
	s32 ftz;
	if (_Fd_ == 0) return;

	ftz=(s32)VU->VF[_Ft_].i.z;
	if (_X) VU->VF[_Fd_].i.x = _MINI(VU->VF[_Fs_].i.x, ftz);
	if (_Y) VU->VF[_Fd_].i.y = _MINI(VU->VF[_Fs_].i.y, ftz);
	if (_Z) VU->VF[_Fd_].i.z = _MINI(VU->VF[_Fs_].i.z, ftz);
	if (_W) VU->VF[_Fd_].i.w = _MINI(VU->VF[_Fs_].i.w, ftz);
}

static __fi void _vuMINIw(VURegs * VU) {
	s32 ftw;
	if (_Fd_ == 0) return;

	ftw=(s32)VU->VF[_Ft_].i.w;
	if (_X) VU->VF[_Fd_].i.x = _MINI(VU->VF[_Fs_].i.x, ftw);
	if (_Y) VU->VF[_Fd_].i.y = _MINI(VU->VF[_Fs_].i.y, ftw);
	if (_Z) VU->VF[_Fd_].i.z = _MINI(VU->VF[_Fs_].i.z, ftw);
	if (_W) VU->VF[_Fd_].i.w = _MINI(VU->VF[_Fs_].i.w, ftw);
}

static __fi void _vuOPMULA(VURegs * VU) {
	VU->ACC.i.x = VU_MACx_UPDATE(VU, vuDouble(VU->VF[_Fs_].i.y) * vuDouble(VU->VF[_Ft_].i.z));
	VU->ACC.i.y = VU_MACy_UPDATE(VU, vuDouble(VU->VF[_Fs_].i.z) * vuDouble(VU->VF[_Ft_].i.x));
	VU->ACC.i.z = VU_MACz_UPDATE(VU, vuDouble(VU->VF[_Fs_].i.x) * vuDouble(VU->VF[_Ft_].i.y));
	VU_STAT_UPDATE(VU);
}/*last updated  8/05/03 shadow*/

static __fi void _vuOPMSUB(VURegs * VU) {
	VECTOR * dst;
	float ftx, fty, ftz;
	float fsx, fsy, fsz;
	if (_Fd_ == 0)
		dst = &RDzero;
	else
		dst = &VU->VF[_Fd_];

	ftx = vuDouble(VU->VF[_Ft_].i.x); fty = vuDouble(VU->VF[_Ft_].i.y); ftz = vuDouble(VU->VF[_Ft_].i.z);
	fsx = vuDouble(VU->VF[_Fs_].i.x); fsy = vuDouble(VU->VF[_Fs_].i.y); fsz = vuDouble(VU->VF[_Fs_].i.z);
	dst->i.x = VU_MACx_UPDATE(VU, vuDouble(VU->ACC.i.x) - fsy * ftz);
	dst->i.y = VU_MACy_UPDATE(VU, vuDouble(VU->ACC.i.y) - fsz * ftx);
	dst->i.z = VU_MACz_UPDATE(VU, vuDouble(VU->ACC.i.z) - fsx * fty);
	VU_STAT_UPDATE(VU);
}/*last updated  8/05/03 shadow*/

static __fi void _vuNOP(VURegs * VU) {
}

static __fi void _vuFTOI0(VURegs * VU) {
	if (_Ft_ == 0) return;

	if (_X) VU->VF[_Ft_].SL[0] = (s32)vuDouble(VU->VF[_Fs_].i.x);
	if (_Y) VU->VF[_Ft_].SL[1] = (s32)vuDouble(VU->VF[_Fs_].i.y);
	if (_Z) VU->VF[_Ft_].SL[2] = (s32)vuDouble(VU->VF[_Fs_].i.z);
	if (_W) VU->VF[_Ft_].SL[3] = (s32)vuDouble(VU->VF[_Fs_].i.w);
}

static __fi void _vuFTOI4(VURegs * VU) {
	if (_Ft_ == 0) return;

	if (_X) VU->VF[_Ft_].SL[0] = float_to_int4(vuDouble(VU->VF[_Fs_].i.x));
	if (_Y) VU->VF[_Ft_].SL[1] = float_to_int4(vuDouble(VU->VF[_Fs_].i.y));
	if (_Z) VU->VF[_Ft_].SL[2] = float_to_int4(vuDouble(VU->VF[_Fs_].i.z));
	if (_W) VU->VF[_Ft_].SL[3] = float_to_int4(vuDouble(VU->VF[_Fs_].i.w));
}

static __fi void _vuFTOI12(VURegs * VU) {
	if (_Ft_ == 0) return;

	if (_X) VU->VF[_Ft_].SL[0] = float_to_int12(vuDouble(VU->VF[_Fs_].i.x));
	if (_Y) VU->VF[_Ft_].SL[1] = float_to_int12(vuDouble(VU->VF[_Fs_].i.y));
	if (_Z) VU->VF[_Ft_].SL[2] = float_to_int12(vuDouble(VU->VF[_Fs_].i.z));
	if (_W) VU->VF[_Ft_].SL[3] = float_to_int12(vuDouble(VU->VF[_Fs_].i.w));
}

static __fi void _vuFTOI15(VURegs * VU) {
	if (_Ft_ == 0) return;

	if (_X) VU->VF[_Ft_].SL[0] = float_to_int15(vuDouble(VU->VF[_Fs_].i.x));
	if (_Y) VU->VF[_Ft_].SL[1] = float_to_int15(vuDouble(VU->VF[_Fs_].i.y));
	if (_Z) VU->VF[_Ft_].SL[2] = float_to_int15(vuDouble(VU->VF[_Fs_].i.z));
	if (_W) VU->VF[_Ft_].SL[3] = float_to_int15(vuDouble(VU->VF[_Fs_].i.w));
}

static __fi void _vuITOF0(VURegs * VU) {
	if (_Ft_ == 0) return;

	if (_X) VU->VF[_Ft_].f.x = (float)VU->VF[_Fs_].SL[0];
	if (_Y) VU->VF[_Ft_].f.y = (float)VU->VF[_Fs_].SL[1];
	if (_Z) VU->VF[_Ft_].f.z = (float)VU->VF[_Fs_].SL[2];
	if (_W) VU->VF[_Ft_].f.w = (float)VU->VF[_Fs_].SL[3];
}

static __fi void _vuITOF4(VURegs * VU) {
	if (_Ft_ == 0) return;

	if (_X) VU->VF[_Ft_].f.x = int4_to_float(VU->VF[_Fs_].SL[0]);
	if (_Y) VU->VF[_Ft_].f.y = int4_to_float(VU->VF[_Fs_].SL[1]);
	if (_Z) VU->VF[_Ft_].f.z = int4_to_float(VU->VF[_Fs_].SL[2]);
	if (_W) VU->VF[_Ft_].f.w = int4_to_float(VU->VF[_Fs_].SL[3]);
}

static __fi void _vuITOF12(VURegs * VU) {
	if (_Ft_ == 0) return;

	if (_X) VU->VF[_Ft_].f.x = int12_to_float(VU->VF[_Fs_].SL[0]);
	if (_Y) VU->VF[_Ft_].f.y = int12_to_float(VU->VF[_Fs_].SL[1]);
	if (_Z) VU->VF[_Ft_].f.z = int12_to_float(VU->VF[_Fs_].SL[2]);
	if (_W) VU->VF[_Ft_].f.w = int12_to_float(VU->VF[_Fs_].SL[3]);
}

static __fi void _vuITOF15(VURegs * VU) {
	if (_Ft_ == 0) return;

	if (_X) VU->VF[_Ft_].f.x = int15_to_float(VU->VF[_Fs_].SL[0]);
	if (_Y) VU->VF[_Ft_].f.y = int15_to_float(VU->VF[_Fs_].SL[1]);
	if (_Z) VU->VF[_Ft_].f.z = int15_to_float(VU->VF[_Fs_].SL[2]);
	if (_W) VU->VF[_Ft_].f.w = int15_to_float(VU->VF[_Fs_].SL[3]);
}

/* Different type of clipping by presaving w. asadr */
static __fi void _vuCLIP(VURegs * VU) {
	float value = fabs(vuDouble(VU->VF[_Ft_].i.w));

	VU->clipflag <<= 6;
	if ( vuDouble(VU->VF[_Fs_].i.x) > +value ) VU->clipflag|= 0x01;
	if ( vuDouble(VU->VF[_Fs_].i.x) < -value ) VU->clipflag|= 0x02;
	if ( vuDouble(VU->VF[_Fs_].i.y) > +value ) VU->clipflag|= 0x04;
	if ( vuDouble(VU->VF[_Fs_].i.y) < -value ) VU->clipflag|= 0x08;
	if ( vuDouble(VU->VF[_Fs_].i.z) > +value ) VU->clipflag|= 0x10;
	if ( vuDouble(VU->VF[_Fs_].i.z) < -value ) VU->clipflag|= 0x20;
	VU->clipflag = VU->clipflag & 0xFFFFFF;
	VU->VI[REG_CLIP_FLAG].UL = VU->clipflag;


}/*last update 16/07/05 refraction - Needs checking */


/******************************/
/*   VU Lower instructions    */
/******************************/

static __fi void _vuDIV(VURegs * VU) {
	float ft = vuDouble(VU->VF[_Ft_].UL[_Ftf_]);
	float fs = vuDouble(VU->VF[_Fs_].UL[_Fsf_]);

	VU->statusflag = (VU->statusflag&0xfcf)|((VU->statusflag&0x30)<<6);

	if (ft == 0.0) {
		if (fs == 0.0) {
			VU->statusflag |= 0x10;
		} else {
			VU->statusflag |= 0x20;
		}
		if ((VU->VF[_Ft_].UL[_Ftf_] & 0x80000000) ^
			(VU->VF[_Fs_].UL[_Fsf_] & 0x80000000)) {
			VU->q.UL = 0xFF7FFFFF;
		} else {
			VU->q.UL = 0x7F7FFFFF;
		}
	} else {
		VU->q.F = fs / ft;
		VU->q.F = vuDouble(VU->q.UL);
	}
} //last update 15/01/06 zerofrog

static __fi void _vuSQRT(VURegs * VU) {
	float ft = vuDouble(VU->VF[_Ft_].UL[_Ftf_]);

	VU->statusflag = (VU->statusflag&0xfcf)|((VU->statusflag&0x30)<<6);

	if (ft < 0.0 ) VU->statusflag |= 0x10;
	VU->q.F = sqrt(fabs(ft));
	VU->q.F = vuDouble(VU->q.UL);
} //last update 15/01/06 zerofrog

/* Eminent Bug - Dvisior == 0 Check Missing ( D Flag Not Set ) */
/* REFIXED....ASADR; rerefixed....zerofrog */
static __fi void _vuRSQRT(VURegs * VU) {
	float ft = vuDouble(VU->VF[_Ft_].UL[_Ftf_]);
	float fs = vuDouble(VU->VF[_Fs_].UL[_Fsf_]);
	float temp;

	VU->statusflag = (VU->statusflag&0xfcf)|((VU->statusflag&0x30)<<6);

	if ( ft == 0.0 ) {
		VU->statusflag |= 0x20;

		if( fs != 0 ) {
			if ((VU->VF[_Ft_].UL[_Ftf_] & 0x80000000) ^
				(VU->VF[_Fs_].UL[_Fsf_] & 0x80000000)) {
				VU->q.UL = 0xFF7FFFFF;
			} else {
				VU->q.UL = 0x7F7FFFFF;
			}
		}
		else {
			if ((VU->VF[_Ft_].UL[_Ftf_] & 0x80000000) ^
				(VU->VF[_Fs_].UL[_Fsf_] & 0x80000000)) {
				VU->q.UL = 0x80000000;
			} else {
				VU->q.UL = 0;
			}

			VU->statusflag |= 0x10;
		}

	} else {
		if (ft < 0.0) {
			VU->statusflag |= 0x10;
		}

		temp = sqrt(fabs(ft));
		VU->q.F = fs / temp;
		VU->q.F = vuDouble(VU->q.UL);
	}
} //last update 15/01/06 zerofrog

static __fi void _vuIADDI(VURegs * VU) {
	s16 imm = ((VU->code >> 6) & 0x1f);
	imm = ((imm & 0x10 ? 0xfff0 : 0) | (imm & 0xf));
	if(_It_ == 0) return;
	VU->VI[_It_].SS[0] = VU->VI[_Is_].SS[0] + imm;
}//last checked 17/05/03 shadow NOTE: not quite sure about that

static __fi void _vuIADDIU(VURegs * VU) {
	if(_It_ == 0) return;
	VU->VI[_It_].SS[0] = VU->VI[_Is_].SS[0] + (((VU->code >> 10) & 0x7800) | (VU->code & 0x7ff));
}//last checked 17/05/03 shadow

static __fi void _vuIADD(VURegs * VU) {
	if(_Id_ == 0) return;
	VU->VI[_Id_].SS[0] = VU->VI[_Is_].SS[0] + VU->VI[_It_].SS[0];
}//last checked 17/05/03 shadow

static __fi void _vuIAND(VURegs * VU) {
	if(_Id_ == 0) return;
	VU->VI[_Id_].US[0] = VU->VI[_Is_].US[0] & VU->VI[_It_].US[0];
}//last checked 17/05/03 shadow

static __fi void _vuIOR(VURegs * VU) {
	if(_Id_ == 0) return;
	VU->VI[_Id_].US[0] = VU->VI[_Is_].US[0] | VU->VI[_It_].US[0];
}

static __fi void _vuISUB(VURegs * VU) {
	if(_Id_ == 0) return;
	VU->VI[_Id_].SS[0] = VU->VI[_Is_].SS[0] - VU->VI[_It_].SS[0];
}

static __fi void _vuISUBIU(VURegs * VU) {
	if(_It_ == 0) return;
	VU->VI[_It_].SS[0] = VU->VI[_Is_].SS[0] - (((VU->code >> 10) & 0x7800) | (VU->code & 0x7ff));
}

static __fi void _vuMOVE(VURegs * VU) {
	if(_Ft_ == 0) return;

	if (_X) VU->VF[_Ft_].UL[0] = VU->VF[_Fs_].UL[0];
	if (_Y) VU->VF[_Ft_].UL[1] = VU->VF[_Fs_].UL[1];
	if (_Z) VU->VF[_Ft_].UL[2] = VU->VF[_Fs_].UL[2];
	if (_W) VU->VF[_Ft_].UL[3] = VU->VF[_Fs_].UL[3];
}//last checked 17/05/03 shadow

static __fi void _vuMFIR(VURegs * VU) {
	if (_Ft_ == 0) return;

	if (_X) VU->VF[_Ft_].SL[0] = (s32)VU->VI[_Is_].SS[0];
	if (_Y) VU->VF[_Ft_].SL[1] = (s32)VU->VI[_Is_].SS[0];
	if (_Z) VU->VF[_Ft_].SL[2] = (s32)VU->VI[_Is_].SS[0];
	if (_W) VU->VF[_Ft_].SL[3] = (s32)VU->VI[_Is_].SS[0];
}

// Big bug!!! mov from fs to ft not ft to fs. asadr
static __fi void _vuMTIR(VURegs * VU) {
	if(_It_ == 0) return;
	VU->VI[_It_].US[0] =  *(u16*)&VU->VF[_Fs_].F[_Fsf_];
}

static __fi void _vuMR32(VURegs * VU) {
	u32 tx;
	if (_Ft_ == 0) return;

	tx = VU->VF[_Fs_].i.x;
	if (_X) VU->VF[_Ft_].i.x = VU->VF[_Fs_].i.y;
	if (_Y) VU->VF[_Ft_].i.y = VU->VF[_Fs_].i.z;
	if (_Z) VU->VF[_Ft_].i.z = VU->VF[_Fs_].i.w;
	if (_W) VU->VF[_Ft_].i.w = tx;
}//last updated 23/10/03 linuzappz

// --------------------------------------------------------------------------------------
//  Load / Store Instructions (VU Interpreter)
// --------------------------------------------------------------------------------------

__fi u32* GET_VU_MEM(VURegs* VU, u32 addr)		// non-static, also used by sVU for now.
{
	if( VU == &vuRegs[1] ) return (u32*)(vuRegs[1].Mem+(addr&0x3fff));
	if( addr >= 0x4000 ) return (u32*)(vuRegs[0].Mem+(addr&0x43f0)); // get VF and VI regs (they're mapped to 0x4xx0 in VU0 mem!)
	return (u32*)(vuRegs[0].Mem+(addr&0x0fff)); // for addr 0x0000 to 0x4000 just wrap around
}

static __ri void _vuLQ(VURegs * VU) {
	if (_Ft_ == 0) return;

	s16 imm = (VU->code & 0x400) ? (VU->code & 0x3ff) | 0xfc00 : (VU->code & 0x3ff);
	u16 addr = ((imm + VU->VI[_Is_].SS[0]) * 16);

 	u32* ptr = (u32*)GET_VU_MEM(VU, addr);
	if (_X) VU->VF[_Ft_].UL[0] = ptr[0];
	if (_Y) VU->VF[_Ft_].UL[1] = ptr[1];
	if (_Z) VU->VF[_Ft_].UL[2] = ptr[2];
	if (_W) VU->VF[_Ft_].UL[3] = ptr[3];
}

static __ri void _vuLQD( VURegs * VU ) {
	if (_Is_ != 0) VU->VI[_Is_].US[0]--;
	if (_Ft_ == 0) return;

	u32 addr = (VU->VI[_Is_].US[0] * 16);
	u32* ptr = (u32*)GET_VU_MEM(VU, addr);
	if (_X) VU->VF[_Ft_].UL[0] = ptr[0];
	if (_Y) VU->VF[_Ft_].UL[1] = ptr[1];
	if (_Z) VU->VF[_Ft_].UL[2] = ptr[2];
	if (_W) VU->VF[_Ft_].UL[3] = ptr[3];
}

static __ri void _vuLQI(VURegs * VU) {
	if (_Ft_) {
		u32 addr = (VU->VI[_Is_].US[0] * 16);
		u32* ptr = (u32*)GET_VU_MEM(VU, addr);
		if (_X) VU->VF[_Ft_].UL[0] = ptr[0];
		if (_Y) VU->VF[_Ft_].UL[1] = ptr[1];
		if (_Z) VU->VF[_Ft_].UL[2] = ptr[2];
		if (_W) VU->VF[_Ft_].UL[3] = ptr[3];
	}
	if (_Fs_ != 0) VU->VI[_Is_].US[0]++;
}

/* addr is now signed. Asadr */
static __ri void _vuSQ(VURegs * VU) {
	s16 imm = (VU->code & 0x400) ? (VU->code & 0x3ff) | 0xfc00 : (VU->code & 0x3ff);
	u16 addr = ((imm + VU->VI[_It_].SS[0]) * 16);
	u32* ptr = (u32*)GET_VU_MEM(VU, addr);
	if (_X) ptr[0] = VU->VF[_Fs_].UL[0];
	if (_Y) ptr[1] = VU->VF[_Fs_].UL[1];
	if (_Z) ptr[2] = VU->VF[_Fs_].UL[2];
	if (_W) ptr[3] = VU->VF[_Fs_].UL[3];
}

static __ri void _vuSQD(VURegs * VU) {
	if(_Ft_ != 0) VU->VI[_It_].US[0]--;
	u32 addr = (VU->VI[_It_].US[0] * 16);
	u32* ptr = (u32*)GET_VU_MEM(VU, addr);
	if (_X) ptr[0] = VU->VF[_Fs_].UL[0];
	if (_Y) ptr[1] = VU->VF[_Fs_].UL[1];
	if (_Z) ptr[2] = VU->VF[_Fs_].UL[2];
	if (_W) ptr[3] = VU->VF[_Fs_].UL[3];
}

static __ri void _vuSQI(VURegs * VU) {
	u32 addr = (VU->VI[_It_].US[0] * 16);
	u32* ptr = (u32*)GET_VU_MEM(VU, addr);
	if (_X) ptr[0] = VU->VF[_Fs_].UL[0];
	if (_Y) ptr[1] = VU->VF[_Fs_].UL[1];
	if (_Z) ptr[2] = VU->VF[_Fs_].UL[2];
	if (_W) ptr[3] = VU->VF[_Fs_].UL[3];
	if(_Ft_ != 0) VU->VI[_It_].US[0]++;
}

/* addr now signed. asadr */
static __ri void _vuILW(VURegs * VU) {
	if (_It_ == 0) return;

 	s16 imm = (VU->code & 0x400) ? (VU->code & 0x3ff) | 0xfc00 : (VU->code & 0x3ff);
	u16 addr = ((imm + VU->VI[_Is_].SS[0]) * 16);
	u16* ptr = (u16*)GET_VU_MEM(VU, addr);
	if (_X) VU->VI[_It_].US[0] = ptr[0];
	if (_Y) VU->VI[_It_].US[0] = ptr[2];
	if (_Z) VU->VI[_It_].US[0] = ptr[4];
	if (_W) VU->VI[_It_].US[0] = ptr[6];
}

static __fi void _vuISW(VURegs * VU) {
 	s16 imm = (VU->code & 0x400) ? (VU->code & 0x3ff) | 0xfc00 : (VU->code & 0x3ff);
	u16 addr = ((imm + VU->VI[_Is_].SS[0]) * 16);
	u16* ptr = (u16*)GET_VU_MEM(VU, addr);
	if (_X) { ptr[0] = VU->VI[_It_].US[0]; ptr[1] = 0; }
	if (_Y) { ptr[2] = VU->VI[_It_].US[0]; ptr[3] = 0; }
	if (_Z) { ptr[4] = VU->VI[_It_].US[0]; ptr[5] = 0; }
	if (_W) { ptr[6] = VU->VI[_It_].US[0]; ptr[7] = 0; }
}

static __ri void _vuILWR(VURegs * VU) {
	if (_It_ == 0) return;

	u32 addr = (VU->VI[_Is_].US[0] * 16);
	u16* ptr = (u16*)GET_VU_MEM(VU, addr);
	if (_X) VU->VI[_It_].US[0] = ptr[0];
	if (_Y) VU->VI[_It_].US[0] = ptr[2];
	if (_Z) VU->VI[_It_].US[0] = ptr[4];
	if (_W) VU->VI[_It_].US[0] = ptr[6];
}

static __ri void _vuISWR(VURegs * VU) {
	u32 addr = (VU->VI[_Is_].US[0] * 16);
	u16* ptr = (u16*)GET_VU_MEM(VU, addr);
	if (_X) { ptr[0] = VU->VI[_It_].US[0]; ptr[1] = 0; }
	if (_Y) { ptr[2] = VU->VI[_It_].US[0]; ptr[3] = 0; }
	if (_Z) { ptr[4] = VU->VI[_It_].US[0]; ptr[5] = 0; }
	if (_W) { ptr[6] = VU->VI[_It_].US[0]; ptr[7] = 0; }
}

/* code contributed by _Riff_

The following code implements a Galois form M-series LFSR that can be configured to have a width from 0 to 32.
A Galois field can be represented as G(X) = g_m * X^m + g_(m-1) * X^(m-1) + ... + g_1 * X^1 + g0.
A Galois form M-Series LFSR represents a Galois field where g0 = g_m = 1 and the generated set contains 2^M - 1 values.
In modulo-2 arithmetic, addition is replaced by XOR and multiplication is replaced by AND.
The code is written in such a way that the polynomial lsb (g0) should be set to 0 and g_m is not represented.
As an example for setting the polynomial variable correctly, the 23-bit M-series generating polynomial X^23+X^14
  would be specified as (1 << 14).
*/

//The two-tap 23 stage M-series polynomials are x23+x18 and x23+x14 ((1 << 18) and (1 << 14), respectively).
//The reverse sequences can be generated by x23+x(23-18) and x23+x(23-14) ((1 << 9) and (1 << 5), respectively)
static u32 poly = 1 << 5;

static __ri void SetPoly(u32 newPoly) {
	poly = poly & ~1;
}

static __ri void AdvanceLFSR(VURegs * VU) {
	// code from www.project-fao.org (which is no longer there)
	int x = (VU->VI[REG_R].UL >> 4) & 1;
	int y = (VU->VI[REG_R].UL >> 22) & 1;
	VU->VI[REG_R].UL <<= 1;
	VU->VI[REG_R].UL ^= x ^ y;
	VU->VI[REG_R].UL = (VU->VI[REG_R].UL&0x7fffff)|0x3f800000;
}

static __ri void _vuRINIT(VURegs * VU) {
	VU->VI[REG_R].UL = 0x3F800000 | (VU->VF[_Fs_].UL[_Fsf_] & 0x007FFFFF);
}

static __ri void _vuRGET(VURegs * VU) {
	if (_Ft_ == 0) return;

	if (_X) VU->VF[_Ft_].UL[0] = VU->VI[REG_R].UL;
	if (_Y) VU->VF[_Ft_].UL[1] = VU->VI[REG_R].UL;
	if (_Z) VU->VF[_Ft_].UL[2] = VU->VI[REG_R].UL;
	if (_W) VU->VF[_Ft_].UL[3] = VU->VI[REG_R].UL;
}

static __ri void _vuRNEXT(VURegs * VU) {
	if (_Ft_ == 0) return;
	AdvanceLFSR(VU);
	if (_X) VU->VF[_Ft_].UL[0] = VU->VI[REG_R].UL;
	if (_Y) VU->VF[_Ft_].UL[1] = VU->VI[REG_R].UL;
	if (_Z) VU->VF[_Ft_].UL[2] = VU->VI[REG_R].UL;
	if (_W) VU->VF[_Ft_].UL[3] = VU->VI[REG_R].UL;
}

static __ri void _vuRXOR(VURegs * VU) {
	VU->VI[REG_R].UL = 0x3F800000 | ((VU->VI[REG_R].UL ^ VU->VF[_Fs_].UL[_Fsf_]) & 0x007FFFFF);
}

static __ri void _vuWAITQ(VURegs * VU) {
}

static __ri void _vuFSAND(VURegs * VU) {
	u16 imm;
	imm = (((VU->code >> 21 ) & 0x1) << 11) | (VU->code & 0x7ff);
	if(_It_ == 0) return;
	VU->VI[_It_].US[0] = (VU->VI[REG_STATUS_FLAG].US[0] & 0xFFF) & imm;
}

static __ri void _vuFSEQ(VURegs * VU) {
	u16 imm;
	imm = (((VU->code >> 21 ) & 0x1) << 11) | (VU->code & 0x7ff);
	if(_It_ == 0) return;
	if((VU->VI[REG_STATUS_FLAG].US[0] & 0xFFF) == imm) VU->VI[_It_].US[0] = 1;
	else VU->VI[_It_].US[0] = 0;
}

static __ri void _vuFSOR(VURegs * VU) {
	u16 imm;
	imm = (((VU->code >> 21 ) & 0x1) << 11) | (VU->code & 0x7ff);
	if(_It_ == 0) return;
	VU->VI[_It_].US[0] = (VU->VI[REG_STATUS_FLAG].US[0] & 0xFFF) | imm;
}

static __ri void _vuFSSET(VURegs * VU) {
	u16 imm = 0;
	imm = (((VU->code >> 21 ) & 0x1) << 11) | (VU->code & 0x7FF);
	VU->statusflag = (imm & 0xFC0) | (VU->VI[REG_STATUS_FLAG].US[0] & 0x3F);
}

static __ri void _vuFMAND(VURegs * VU) {
	if(_It_ == 0) return;
	VU->VI[_It_].US[0] = VU->VI[_Is_].US[0] & (VU->VI[REG_MAC_FLAG].UL & 0xFFFF);
}

static __fi void _vuFMEQ(VURegs * VU) {
	if(_It_ == 0) return;
	if((VU->VI[REG_MAC_FLAG].UL & 0xFFFF) == VU->VI[_Is_].US[0]){
	VU->VI[_It_].US[0] =1;} else { VU->VI[_It_].US[0] =0; }
}

static __fi void _vuFMOR(VURegs * VU) {
	if(_It_ == 0) return;
	VU->VI[_It_].US[0] = (VU->VI[REG_MAC_FLAG].UL & 0xFFFF) | VU->VI[_Is_].US[0];
}

static __fi void _vuFCAND(VURegs * VU) {
	if((VU->VI[REG_CLIP_FLAG].UL & 0xFFFFFF) & (VU->code & 0xFFFFFF)) VU->VI[1].US[0] = 1;
	else VU->VI[1].US[0] = 0;
}

static __fi void _vuFCEQ(VURegs * VU) {
	if((VU->VI[REG_CLIP_FLAG].UL & 0xFFFFFF) == (VU->code & 0xFFFFFF)) VU->VI[1].US[0] = 1;
	else VU->VI[1].US[0] = 0;
}

static __fi void _vuFCOR(VURegs * VU) {
	u32 hold = (VU->VI[REG_CLIP_FLAG].UL & 0xFFFFFF) | ( VU->code & 0xFFFFFF);
	if(hold == 0xFFFFFF) VU->VI[1].US[0] = 1;
	else VU->VI[1].US[0] = 0;
}

static __fi void _vuFCSET(VURegs * VU) {
	VU->clipflag = (u32) (VU->code & 0xFFFFFF);
	VU->VI[REG_CLIP_FLAG].UL = (u32) (VU->code & 0xFFFFFF);
}

static __fi void _vuFCGET(VURegs * VU) {
	if(_It_ == 0) return;
	VU->VI[_It_].US[0] = VU->VI[REG_CLIP_FLAG].UL & 0x0FFF;
}

s32 _branchAddr(VURegs * VU) {
	s32 bpc = VU->VI[REG_TPC].SL + ( _Imm11_ * 8 );
	bpc&= (VU == &VU1) ? 0x3fff : 0x0fff;
	return bpc;
}

static __fi void _setBranch(VURegs * VU, u32 bpc) {
	VU->branch = 2;
	VU->branchpc = bpc;
}

static __ri void _vuIBEQ(VURegs * VU) {
	if (VU->VI[_It_].US[0] == VU->VI[_Is_].US[0]) {
		s32 bpc = _branchAddr(VU);
		_setBranch(VU, bpc);
	}
}

static __ri void _vuIBGEZ(VURegs * VU) {
	if (VU->VI[_Is_].SS[0] >= 0) {
		s32 bpc = _branchAddr(VU);
		_setBranch(VU, bpc);
	}
}

static __ri void _vuIBGTZ(VURegs * VU) {
	if (VU->VI[_Is_].SS[0] > 0) {
		s32 bpc = _branchAddr(VU);
		_setBranch(VU, bpc);
	}
}

static __ri void _vuIBLEZ(VURegs * VU) {
	if (VU->VI[_Is_].SS[0] <= 0) {
		s32 bpc = _branchAddr(VU);
		_setBranch(VU, bpc);
	}
}

static __ri void _vuIBLTZ(VURegs * VU) {
	if (VU->VI[_Is_].SS[0] < 0) {
		s32 bpc = _branchAddr(VU);
		_setBranch(VU, bpc);
	}
}

static __ri void _vuIBNE(VURegs * VU) {
	if (VU->VI[_It_].US[0] != VU->VI[_Is_].US[0]) {
		s32 bpc = _branchAddr(VU);
		_setBranch(VU, bpc);
	}
}

static __ri void _vuB(VURegs * VU) {
	s32 bpc = _branchAddr(VU);
	_setBranch(VU, bpc);
}

static __ri void _vuBAL(VURegs * VU) {
	s32 bpc = _branchAddr(VU);

	if (_It_) VU->VI[_It_].US[0] = (VU->VI[REG_TPC].UL + 8)/8;

	_setBranch(VU, bpc);
}

static __ri void _vuJR(VURegs * VU) {
    u32 bpc = VU->VI[_Is_].US[0] * 8;
	_setBranch(VU, bpc);
}

static __ri void _vuJALR(VURegs * VU) {
    u32 bpc = VU->VI[_Is_].US[0] * 8;
	if (_It_) VU->VI[_It_].US[0] = (VU->VI[REG_TPC].UL + 8)/8;

	_setBranch(VU, bpc);
}

static __ri void _vuMFP(VURegs * VU) {
	if (_Ft_ == 0) return;

	if (_X) VU->VF[_Ft_].i.x = VU->VI[REG_P].UL;
	if (_Y) VU->VF[_Ft_].i.y = VU->VI[REG_P].UL;
	if (_Z) VU->VF[_Ft_].i.z = VU->VI[REG_P].UL;
	if (_W) VU->VF[_Ft_].i.w = VU->VI[REG_P].UL;
}

static __ri void _vuWAITP(VURegs * VU) {
}

static __ri void _vuESADD(VURegs * VU) {
	float p = vuDouble(VU->VF[_Fs_].i.x) * vuDouble(VU->VF[_Fs_].i.x) + vuDouble(VU->VF[_Fs_].i.y) * vuDouble(VU->VF[_Fs_].i.y) + vuDouble(VU->VF[_Fs_].i.z) * vuDouble(VU->VF[_Fs_].i.z);
	VU->p.F = p;
}

static __ri void _vuERSADD(VURegs * VU) {
	float p = (vuDouble(VU->VF[_Fs_].i.x) * vuDouble(VU->VF[_Fs_].i.x)) + (vuDouble(VU->VF[_Fs_].i.y) * vuDouble(VU->VF[_Fs_].i.y)) + (vuDouble(VU->VF[_Fs_].i.z) * vuDouble(VU->VF[_Fs_].i.z));
	if (p != 0.0)
		p = 1.0f / p;
	VU->p.F = p;
}

/* Fixed. Could have caused crash due to value being -ve for sqrt *asadr */
static __ri void _vuELENG(VURegs * VU) {
	float p = vuDouble(VU->VF[_Fs_].i.x) * vuDouble(VU->VF[_Fs_].i.x) + vuDouble(VU->VF[_Fs_].i.y) * vuDouble(VU->VF[_Fs_].i.y) + vuDouble(VU->VF[_Fs_].i.z) * vuDouble(VU->VF[_Fs_].i.z);
	if(p >= 0){
		p = sqrt(p);
	}
	VU->p.F = p;
}

/* Fixed. Could have caused crash due to divisor being = 0 *asadr */
static __ri void _vuERLENG(VURegs * VU) {
	float p = vuDouble(VU->VF[_Fs_].i.x) * vuDouble(VU->VF[_Fs_].i.x) + vuDouble(VU->VF[_Fs_].i.y) * vuDouble(VU->VF[_Fs_].i.y) + vuDouble(VU->VF[_Fs_].i.z) * vuDouble(VU->VF[_Fs_].i.z);
	if (p >= 0) {
		p = sqrt(p);
		if (p != 0) {
			p = 1.0f / p;
		}
	}
	VU->p.F = p;
}

/* Fixed. Could have caused crash due to divisor being = 0 *asadr */
static __ri void _vuEATANxy(VURegs * VU) {
	float p = 0;
	if(vuDouble(VU->VF[_Fs_].i.x) != 0) {
		p = atan2(vuDouble(VU->VF[_Fs_].i.y), vuDouble(VU->VF[_Fs_].i.x));
	}
	VU->p.F = p;
}

/* Fixed. Could have caused crash due to divisor being = 0 *asadr */
static __ri void _vuEATANxz(VURegs * VU) {
	float p = 0;
	if(vuDouble(VU->VF[_Fs_].i.x) != 0) {
		p = atan2(vuDouble(VU->VF[_Fs_].i.z), vuDouble(VU->VF[_Fs_].i.x));
	}
	VU->p.F = p;
}

static __ri void _vuESUM(VURegs * VU) {
	float p = vuDouble(VU->VF[_Fs_].i.x) + vuDouble(VU->VF[_Fs_].i.y) + vuDouble(VU->VF[_Fs_].i.z) + vuDouble(VU->VF[_Fs_].i.w);
	VU->p.F = p;
}

/* Fixed. Could have caused crash due to divisor being = 0 *asadr */
static __ri void _vuERCPR(VURegs * VU) {
	float p = vuDouble(VU->VF[_Fs_].UL[_Fsf_]);
	if (p != 0){
		p = 1.0 / p;
	}
	VU->p.F = p;
}

/* Fixed. Could have caused crash due to Value being -ve for sqrt *asadr */
static __ri void _vuESQRT(VURegs * VU) {
	float p = vuDouble(VU->VF[_Fs_].UL[_Fsf_]);
	if (p >= 0){
		p = sqrt(p);
	}
	VU->p.F = p;
}

/* Fixed. Could have caused crash due to divisor being = 0 *asadr */
static __ri void _vuERSQRT(VURegs * VU) {
	float p = vuDouble(VU->VF[_Fs_].UL[_Fsf_]);
	if (p >= 0) {
		p = sqrt(p);
		if (p) {
			p = 1.0f / p;
		}
	}
	VU->p.F = p;
}

static __ri void _vuESIN(VURegs * VU) {
	float p = sin(vuDouble(VU->VF[_Fs_].UL[_Fsf_]));
	VU->p.F = p;
}

static __ri void _vuEATAN(VURegs * VU) {
	float p = atan(vuDouble(VU->VF[_Fs_].UL[_Fsf_]));
	VU->p.F = p;
}

static __ri void _vuEEXP(VURegs * VU) {
	float p = exp(-(vuDouble(VU->VF[_Fs_].UL[_Fsf_])));
	VU->p.F = p;
}

static __ri void _vuXITOP(VURegs * VU) {
	if (_It_ == 0) return;
<<<<<<< HEAD
	VIFregisters& vifRegs = (VU == &VU1) ? vif1RegsRef : vif0RegsRef;
	VU->VI[_It_].US[0] = vifRegs.itop;
=======
	VU->VI[_It_].US[0] = VU->GetVifRegs().itop;
>>>>>>> 809135a3
}

static __ri void _vuXGKICK(VURegs * VU)
{
	// flush all pipelines first (in the right order)
	_vuFlushAll(VU);

	u8* data = ((u8*)VU->Mem + ((VU->VI[_Is_].US[0]*16) & 0x3fff));
	u32 size;
	GetMTGS().PrepDataPacket( GIF_PATH_1, 0x400 );
	size = GIFPath_CopyTag( GIF_PATH_1, (u128*)data, (0x400-(VU->VI[_Is_].US[0] & 0x3ff)), 0x400 );
	GetMTGS().SendDataPacket();
}

static __ri void _vuXTOP(VURegs * VU) {
	if(_It_ == 0) return;
<<<<<<< HEAD
	VIFregisters& vifRegs = (VU == &VU1) ? vif1RegsRef : vif0RegsRef;
	VU->VI[_It_].US[0] = (u16)vifRegs.top;
=======
	VU->VI[_It_].US[0] = (u16)VU->GetVifRegs().top;
>>>>>>> 809135a3
}

#define GET_VF0_FLAG(reg) (((reg)==0)?(1<<REG_VF0_FLAG):0)

#define VUREGS_FDFSI(OP, ACC) \
static __ri void _vuRegs##OP(const VURegs* VU, _VURegsNum *VUregsn) { \
	VUregsn->pipe = VUPIPE_FMAC; \
	VUregsn->VFwrite = _Fd_; \
	VUregsn->VFwxyzw = _XYZW; \
	VUregsn->VFread0 = _Fs_; \
	VUregsn->VFr0xyzw= _XYZW; \
	VUregsn->VFread1 = 0; \
	VUregsn->VIwrite = 0; \
	VUregsn->VIread  = (1 << REG_I)|(ACC?(1<<REG_ACC_FLAG):0)|GET_VF0_FLAG(_Fs_); \
}

#define VUREGS_FDFSQ(OP, ACC) \
static __ri void _vuRegs##OP(const VURegs* VU, _VURegsNum *VUregsn) { \
	VUregsn->pipe = VUPIPE_FMAC; \
	VUregsn->VFwrite = _Fd_; \
	VUregsn->VFwxyzw = _XYZW; \
	VUregsn->VFread0 = _Fs_; \
	VUregsn->VFr0xyzw= _XYZW; \
	VUregsn->VFread1 = 0; \
	VUregsn->VIwrite = 0; \
	VUregsn->VIread  = (1 << REG_Q)|(ACC?(1<<REG_ACC_FLAG):0)|GET_VF0_FLAG(_Fs_); \
}

#define VUREGS_FDFSFT(OP, ACC) \
static __ri void _vuRegs##OP(const VURegs* VU, _VURegsNum *VUregsn) { \
	VUregsn->pipe = VUPIPE_FMAC; \
	VUregsn->VFwrite = _Fd_; \
	VUregsn->VFwxyzw = _XYZW; \
	VUregsn->VFread0 = _Fs_; \
	VUregsn->VFr0xyzw= _XYZW; \
	VUregsn->VFread1 = _Ft_; \
	VUregsn->VFr1xyzw= _XYZW; \
	VUregsn->VIwrite = 0; \
	VUregsn->VIread  = (ACC?(1<<REG_ACC_FLAG):0)|GET_VF0_FLAG(_Fs_)|GET_VF0_FLAG(_Ft_); \
}

#define VUREGS_FDFSFTxyzw(OP, xyzw, ACC) \
static __ri void _vuRegs##OP(const VURegs* VU, _VURegsNum *VUregsn) { \
	VUregsn->pipe = VUPIPE_FMAC; \
	VUregsn->VFwrite = _Fd_; \
	VUregsn->VFwxyzw = _XYZW; \
	VUregsn->VFread0 = _Fs_; \
	VUregsn->VFr0xyzw= _XYZW; \
	VUregsn->VFread1 = _Ft_; \
	VUregsn->VFr1xyzw= xyzw; \
	VUregsn->VIwrite = 0; \
	VUregsn->VIread  = (ACC?(1<<REG_ACC_FLAG):0)|GET_VF0_FLAG(_Fs_)|GET_VF0_FLAG(_Ft_); \
}

#define VUREGS_FDFSFTx(OP, ACC) VUREGS_FDFSFTxyzw(OP, 8, ACC)
#define VUREGS_FDFSFTy(OP, ACC) VUREGS_FDFSFTxyzw(OP, 4, ACC)
#define VUREGS_FDFSFTz(OP, ACC) VUREGS_FDFSFTxyzw(OP, 2, ACC)
#define VUREGS_FDFSFTw(OP, ACC) VUREGS_FDFSFTxyzw(OP, 1, ACC)


#define VUREGS_ACCFSI(OP, readacc) \
static __ri void _vuRegs##OP(const VURegs* VU, _VURegsNum *VUregsn) { \
	VUregsn->pipe = VUPIPE_FMAC; \
	VUregsn->VFwrite = 0; \
	VUregsn->VFwxyzw= _XYZW; \
	VUregsn->VFread0 = _Fs_; \
	VUregsn->VFr0xyzw= _XYZW; \
	VUregsn->VFread1 = 0; \
	VUregsn->VIwrite = (1<<REG_ACC_FLAG); \
	VUregsn->VIread  = (1 << REG_I)|GET_VF0_FLAG(_Fs_)|((readacc||_XYZW!=15)?(1<<REG_ACC_FLAG):0); \
}

#define VUREGS_ACCFSQ(OP, readacc) \
static __ri void _vuRegs##OP(const VURegs* VU, _VURegsNum *VUregsn) { \
	VUregsn->pipe = VUPIPE_FMAC; \
	VUregsn->VFwrite = 0; \
	VUregsn->VFwxyzw= _XYZW; \
	VUregsn->VFread0 = _Fs_; \
	VUregsn->VFr0xyzw= _XYZW; \
	VUregsn->VFread1 = 0; \
	VUregsn->VIwrite = (1<<REG_ACC_FLAG); \
	VUregsn->VIread  = (1 << REG_Q)|GET_VF0_FLAG(_Fs_)|((readacc||_XYZW!=15)?(1<<REG_ACC_FLAG):0); \
}

#define VUREGS_ACCFSFT(OP, readacc) \
static __ri void _vuRegs##OP(const VURegs* VU, _VURegsNum *VUregsn) { \
	VUregsn->pipe = VUPIPE_FMAC; \
	VUregsn->VFwrite = 0; \
	VUregsn->VFwxyzw= _XYZW; \
	VUregsn->VFread0 = _Fs_; \
	VUregsn->VFr0xyzw= _XYZW; \
	VUregsn->VFread1 = _Ft_; \
	VUregsn->VFr1xyzw= _XYZW; \
	VUregsn->VIwrite = (1<<REG_ACC_FLAG); \
	VUregsn->VIread  = GET_VF0_FLAG(_Fs_)|GET_VF0_FLAG(_Ft_)|((readacc||_XYZW!=15)?(1<<REG_ACC_FLAG):0); \
}

#define VUREGS_ACCFSFTxyzw(OP, xyzw, readacc) \
static __ri void _vuRegs##OP(const VURegs* VU, _VURegsNum *VUregsn) { \
	VUregsn->pipe = VUPIPE_FMAC; \
	VUregsn->VFwrite = 0; \
	VUregsn->VFwxyzw= _XYZW; \
	VUregsn->VFread0 = _Fs_; \
	VUregsn->VFr0xyzw= _XYZW; \
	VUregsn->VFread1 = _Ft_; \
	VUregsn->VFr1xyzw= xyzw; \
	VUregsn->VIwrite = (1<<REG_ACC_FLAG); \
	VUregsn->VIread  = GET_VF0_FLAG(_Fs_)|GET_VF0_FLAG(_Ft_)|((readacc||_XYZW!=15)?(1<<REG_ACC_FLAG):0); \
}

#define VUREGS_ACCFSFTx(OP, readacc) VUREGS_ACCFSFTxyzw(OP, 8, readacc)
#define VUREGS_ACCFSFTy(OP, readacc) VUREGS_ACCFSFTxyzw(OP, 4, readacc)
#define VUREGS_ACCFSFTz(OP, readacc) VUREGS_ACCFSFTxyzw(OP, 2, readacc)
#define VUREGS_ACCFSFTw(OP, readacc) VUREGS_ACCFSFTxyzw(OP, 1, readacc)

#define VUREGS_FTFS(OP) \
static __ri void _vuRegs##OP(const VURegs* VU, _VURegsNum *VUregsn) { \
	VUregsn->pipe = VUPIPE_FMAC; \
	VUregsn->VFwrite = _Ft_; \
	VUregsn->VFwxyzw = _XYZW; \
	VUregsn->VFread0 = _Fs_; \
	VUregsn->VFr0xyzw= _XYZW; \
	VUregsn->VFread1 = 0; \
	VUregsn->VFr1xyzw = 0xff; \
	VUregsn->VIwrite = 0; \
	VUregsn->VIread  = (_Ft_ ? GET_VF0_FLAG(_Fs_) : 0); \
}

#define VUREGS_IDISIT(OP) \
static __ri void _vuRegs##OP(const VURegs* VU, _VURegsNum *VUregsn) { \
	VUregsn->pipe = VUPIPE_IALU; \
	VUregsn->VFwrite = 0; \
	VUregsn->VFread0 = 0; \
	VUregsn->VFread1 = 0; \
	VUregsn->VIwrite = 1 << _Id_; \
	VUregsn->VIread  = (1 << _Is_) | (1 << _It_); \
	VUregsn->cycles  = 0; \
}

#define VUREGS_ITIS(OP) \
static __ri void _vuRegs##OP(const VURegs* VU, _VURegsNum *VUregsn) { \
	VUregsn->pipe = VUPIPE_IALU; \
	VUregsn->VFwrite = 0; \
	VUregsn->VFread0 = 0; \
	VUregsn->VFread1 = 0; \
	VUregsn->VIwrite = 1 << _It_; \
	VUregsn->VIread  = 1 << _Is_; \
	VUregsn->cycles  = 0; \
}

#define VUREGS_PFS_xyzw(OP, _cycles) \
static __ri void _vuRegs##OP(const VURegs* VU, _VURegsNum *VUregsn) { \
	VUregsn->pipe = VUPIPE_EFU; \
	VUregsn->VFwrite = 0; \
	VUregsn->VFread0 = _Fs_; \
	VUregsn->VFr0xyzw= _XYZW; \
	VUregsn->VFread1 = 0; \
    VUregsn->VIwrite = 1 << REG_P; \
	VUregsn->VIread  = GET_VF0_FLAG(_Fs_); \
	VUregsn->cycles  = _cycles; \
}

#define VUREGS_PFS_fsf(OP, _cycles) \
static __ri void _vuRegs##OP(const VURegs* VU, _VURegsNum *VUregsn) { \
	VUregsn->pipe = VUPIPE_EFU; \
	VUregsn->VFwrite = 0; \
	VUregsn->VFread0 = _Fs_; \
	VUregsn->VFr0xyzw= 1 << (3-_Fsf_); \
	VUregsn->VFread1 = 0; \
    VUregsn->VIwrite = 1 << REG_P; \
	VUregsn->VIread  = GET_VF0_FLAG(_Fs_); \
	VUregsn->cycles  = _cycles; \
}

VUREGS_FTFS(ABS);

VUREGS_FDFSFT(ADD, 0);
VUREGS_FDFSI(ADDi, 0);
VUREGS_FDFSQ(ADDq, 0);
VUREGS_FDFSFTx(ADDx, 0);
VUREGS_FDFSFTy(ADDy, 0);
VUREGS_FDFSFTz(ADDz, 0);
VUREGS_FDFSFTw(ADDw, 0);

VUREGS_ACCFSFT(ADDA, 0);
VUREGS_ACCFSI(ADDAi, 0);
VUREGS_ACCFSQ(ADDAq, 0);
VUREGS_ACCFSFTx(ADDAx, 0);
VUREGS_ACCFSFTy(ADDAy, 0);
VUREGS_ACCFSFTz(ADDAz, 0);
VUREGS_ACCFSFTw(ADDAw, 0);

VUREGS_FDFSFT(SUB, 0);
VUREGS_FDFSI(SUBi, 0);
VUREGS_FDFSQ(SUBq, 0);
VUREGS_FDFSFTx(SUBx, 0);
VUREGS_FDFSFTy(SUBy, 0);
VUREGS_FDFSFTz(SUBz, 0);
VUREGS_FDFSFTw(SUBw, 0);

VUREGS_ACCFSFT(SUBA, 0);
VUREGS_ACCFSI(SUBAi, 0);
VUREGS_ACCFSQ(SUBAq, 0);
VUREGS_ACCFSFTx(SUBAx, 0);
VUREGS_ACCFSFTy(SUBAy, 0);
VUREGS_ACCFSFTz(SUBAz, 0);
VUREGS_ACCFSFTw(SUBAw, 0);

#define VUREGS_FDFSFTxyzw_MUL(OP, ACC, xyzw) \
static __ri void _vuRegs##OP(const VURegs* VU, _VURegsNum *VUregsn) { \
	if( _Ft_ == 0 && xyzw > 1 && _XYZW == 0xf ) { /* resetting to 0 */ \
		VUregsn->pipe = VUPIPE_FMAC; \
		VUregsn->VFwrite = ACC?0:_Fd_; \
		VUregsn->VFwxyzw = _XYZW; \
		VUregsn->VFread0 = 0; \
		VUregsn->VFr0xyzw= _XYZW; \
		VUregsn->VFread1 = 0; \
		VUregsn->VFr1xyzw= xyzw; \
		VUregsn->VIwrite = (ACC?(1<<REG_ACC_FLAG):0); \
		VUregsn->VIread  = (ACC&&(_XYZW!=15))?(1<<REG_ACC_FLAG):0; \
	} \
	else { \
		VUregsn->pipe = VUPIPE_FMAC; \
		VUregsn->VFwrite = ACC?0:_Fd_; \
		VUregsn->VFwxyzw = _XYZW; \
		VUregsn->VFread0 = _Fs_; \
		VUregsn->VFr0xyzw= _XYZW; \
		VUregsn->VFread1 = _Ft_; \
		VUregsn->VFr1xyzw= xyzw; \
		VUregsn->VIwrite = (ACC?(1<<REG_ACC_FLAG):0); \
		VUregsn->VIread  = GET_VF0_FLAG(_Fs_)|((ACC&&(_XYZW!=15))?(1<<REG_ACC_FLAG):0); \
	} \
}

VUREGS_FDFSFT(MUL, 0);
VUREGS_FDFSI(MULi, 0);
VUREGS_FDFSQ(MULq, 0);
VUREGS_FDFSFTxyzw_MUL(MULx, 0, 8);
VUREGS_FDFSFTxyzw_MUL(MULy, 0, 4);
VUREGS_FDFSFTxyzw_MUL(MULz, 0, 2);
VUREGS_FDFSFTxyzw_MUL(MULw, 0, 1);

VUREGS_ACCFSFT(MULA, 0);
VUREGS_ACCFSI(MULAi, 0);
VUREGS_ACCFSQ(MULAq, 0);
VUREGS_FDFSFTxyzw_MUL(MULAx, 1, 8);
VUREGS_FDFSFTxyzw_MUL(MULAy, 1, 4);
VUREGS_FDFSFTxyzw_MUL(MULAz, 1, 2);
VUREGS_FDFSFTxyzw_MUL(MULAw, 1, 1);

VUREGS_FDFSFT(MADD, 1);
VUREGS_FDFSI(MADDi, 1);
VUREGS_FDFSQ(MADDq, 1);

#define VUREGS_FDFSFT_0_xyzw(OP, xyzw) \
static __ri void _vuRegs##OP(const VURegs* VU, _VURegsNum *VUregsn) { \
	VUregsn->pipe = VUPIPE_FMAC; \
	VUregsn->VFwrite = _Fd_; \
	VUregsn->VFwxyzw = _XYZW; \
	VUregsn->VFread0 = _Fs_; \
	VUregsn->VFr0xyzw= _XYZW; \
	VUregsn->VFread1 = _Ft_; \
	VUregsn->VFr1xyzw= xyzw; \
	VUregsn->VIwrite = 0; \
	VUregsn->VIread  = (1<<REG_ACC_FLAG)|(_Ft_ ? GET_VF0_FLAG(_Fs_) : 0); \
}

VUREGS_FDFSFT_0_xyzw(MADDx, 8);
VUREGS_FDFSFT_0_xyzw(MADDy, 4);
VUREGS_FDFSFT_0_xyzw(MADDz, 2);

static __ri void _vuRegsMADDw(const VURegs* VU, _VURegsNum *VUregsn) {
	VUregsn->pipe = VUPIPE_FMAC;
	VUregsn->VFwrite = _Fd_;
	VUregsn->VFwxyzw = _XYZW;
	VUregsn->VFread0 = _Fs_;
	VUregsn->VFr0xyzw= _XYZW;
	VUregsn->VFread1 = _Ft_;
	VUregsn->VFr1xyzw= 1;
	VUregsn->VIwrite = 0;
	VUregsn->VIread  = (1<<REG_ACC_FLAG)|GET_VF0_FLAG(_Fs_);
}

VUREGS_ACCFSFT(MADDA, 1);
VUREGS_ACCFSI(MADDAi, 1);
VUREGS_ACCFSQ(MADDAq, 1);
VUREGS_ACCFSFTx(MADDAx, 1);
VUREGS_ACCFSFTy(MADDAy, 1);
VUREGS_ACCFSFTz(MADDAz, 1);
VUREGS_ACCFSFTw(MADDAw, 1);

VUREGS_FDFSFT(MSUB, 1);
VUREGS_FDFSI(MSUBi, 1);
VUREGS_FDFSQ(MSUBq, 1);
VUREGS_FDFSFTx(MSUBx, 1);
VUREGS_FDFSFTy(MSUBy, 1);
VUREGS_FDFSFTz(MSUBz, 1);
VUREGS_FDFSFTw(MSUBw, 1);

VUREGS_ACCFSFT(MSUBA, 1);
VUREGS_ACCFSI(MSUBAi, 1);
VUREGS_ACCFSQ(MSUBAq, 1);
VUREGS_ACCFSFTx(MSUBAx, 1);
VUREGS_ACCFSFTy(MSUBAy, 1);
VUREGS_ACCFSFTz(MSUBAz, 1);
VUREGS_ACCFSFTw(MSUBAw, 1);

VUREGS_FDFSFT(MAX, 0);
VUREGS_FDFSI(MAXi, 0);
VUREGS_FDFSFTx(MAXx_, 0);
VUREGS_FDFSFTy(MAXy_, 0);
VUREGS_FDFSFTz(MAXz_, 0);
VUREGS_FDFSFTw(MAXw_, 0);

static __ri void _vuRegsMAXx(const VURegs* VU, _VURegsNum *VUregsn) {
	_vuRegsMAXx_(VU, VUregsn);
	if( _Fs_ == 0 && _Ft_ == 0 ) VUregsn->VIread &= ~(1<<REG_VF0_FLAG);
}
static __ri void _vuRegsMAXy(const VURegs* VU, _VURegsNum *VUregsn) {
	_vuRegsMAXy_(VU, VUregsn);
	if( _Fs_ == 0 && _Ft_ == 0 ) VUregsn->VIread &= ~(1<<REG_VF0_FLAG);
}
static __ri void _vuRegsMAXz(const VURegs* VU, _VURegsNum *VUregsn) {
	_vuRegsMAXz_(VU, VUregsn);
	if( _Fs_ == 0 && _Ft_ == 0 ) VUregsn->VIread &= ~(1<<REG_VF0_FLAG);
}
static __ri void _vuRegsMAXw(const VURegs* VU, _VURegsNum *VUregsn) {
	_vuRegsMAXw_(VU, VUregsn);
	if( _Fs_ == 0 && _Ft_ == 0 ) VUregsn->VIread &= ~(1<<REG_VF0_FLAG);
}

VUREGS_FDFSFT(MINI, 0);
VUREGS_FDFSI(MINIi, 0);
VUREGS_FDFSFTx(MINIx, 0);
VUREGS_FDFSFTy(MINIy, 0);
VUREGS_FDFSFTz(MINIz, 0);
VUREGS_FDFSFTw(MINIw, 0);

static __ri void _vuRegsOPMULA(const VURegs* VU, _VURegsNum *VUregsn) {
	VUregsn->pipe = VUPIPE_FMAC;
	VUregsn->VFwrite = 0;
	VUregsn->VFwxyzw= 0xE;
	VUregsn->VFread0 = _Fs_;
	VUregsn->VFr0xyzw= 0xE;
	VUregsn->VFread1 = _Ft_;
	VUregsn->VFr1xyzw= 0xE;
	VUregsn->VIwrite = 1<<REG_ACC_FLAG;
	VUregsn->VIread  = GET_VF0_FLAG(_Fs_)|GET_VF0_FLAG(_Ft_)|(1<<REG_ACC_FLAG);
}

static __ri void _vuRegsOPMSUB(const VURegs* VU, _VURegsNum *VUregsn) {
	VUregsn->pipe = VUPIPE_FMAC;
	VUregsn->VFwrite = _Fd_;
	VUregsn->VFwxyzw= 0xE;
	VUregsn->VFread0 = _Fs_;
	VUregsn->VFr0xyzw= 0xE;
	VUregsn->VFread1 = _Ft_;
	VUregsn->VFr1xyzw= 0xE;
	VUregsn->VIwrite = 0;
	VUregsn->VIread  = GET_VF0_FLAG(_Fs_)|GET_VF0_FLAG(_Ft_)|(1<<REG_ACC_FLAG);
}

static __ri void _vuRegsNOP(const VURegs* VU, _VURegsNum *VUregsn) {
	VUregsn->pipe = VUPIPE_NONE;
    VUregsn->VFwrite = 0;
    VUregsn->VFread0 = 0;
    VUregsn->VFread1 = 0;
    VUregsn->VIwrite = 0;
    VUregsn->VIread  = 0;
}

VUREGS_FTFS(FTOI0);
VUREGS_FTFS(FTOI4);
VUREGS_FTFS(FTOI12);
VUREGS_FTFS(FTOI15);
VUREGS_FTFS(ITOF0);
VUREGS_FTFS(ITOF4);
VUREGS_FTFS(ITOF12);
VUREGS_FTFS(ITOF15);

static __ri void _vuRegsCLIP(const VURegs* VU, _VURegsNum *VUregsn) {
	VUregsn->pipe = VUPIPE_FMAC;
    VUregsn->VFwrite = 0;
	VUregsn->VFread0 = _Fs_;
	VUregsn->VFr0xyzw= 0xE;
	VUregsn->VFread1 = _Ft_;
	VUregsn->VFr1xyzw= 0x1;
    VUregsn->VIwrite = 1 << REG_CLIP_FLAG;
    VUregsn->VIread  = GET_VF0_FLAG(_Fs_)|GET_VF0_FLAG(_Ft_)|(1 << REG_CLIP_FLAG);
}

/******************************/
/*   VU Lower instructions    */
/******************************/

static __ri void _vuRegsDIV(const VURegs* VU, _VURegsNum *VUregsn) {
	VUregsn->pipe = VUPIPE_FDIV;
    VUregsn->VFwrite = 0;
	VUregsn->VFread0 = _Fs_;
	VUregsn->VFr0xyzw= 1 << (3-_Fsf_);
	VUregsn->VFread1 = _Ft_;
	VUregsn->VFr1xyzw= 1 << (3-_Ftf_);
    VUregsn->VIwrite = 1 << REG_Q;
    VUregsn->VIread  = GET_VF0_FLAG(_Fs_)|GET_VF0_FLAG(_Ft_);
	VUregsn->cycles  = 6;
}

static __ri void _vuRegsSQRT(const VURegs* VU, _VURegsNum *VUregsn) {
	VUregsn->pipe = VUPIPE_FDIV;
    VUregsn->VFwrite = 0;
	VUregsn->VFread0 = 0;
	VUregsn->VFr0xyzw = 0;
    VUregsn->VFread1 = _Ft_;
	VUregsn->VFr1xyzw = 1 << (3-_Ftf_);
    VUregsn->VIwrite = 1 << REG_Q;
    VUregsn->VIread  = GET_VF0_FLAG(_Ft_);
	VUregsn->cycles  = 6;
}

static __ri void _vuRegsRSQRT(const VURegs* VU, _VURegsNum *VUregsn) {
	VUregsn->pipe = VUPIPE_FDIV;
    VUregsn->VFwrite = 0;
	VUregsn->VFread0 = _Fs_;
	VUregsn->VFr0xyzw= 1 << (3-_Fsf_);
	VUregsn->VFread1 = _Ft_;
	VUregsn->VFr1xyzw= 1 << (3-_Ftf_);
    VUregsn->VIwrite = 1 << REG_Q;
    VUregsn->VIread  = GET_VF0_FLAG(_Fs_)|GET_VF0_FLAG(_Ft_);
	VUregsn->cycles  = 12;
}

VUREGS_ITIS(IADDI);
VUREGS_ITIS(IADDIU);
VUREGS_IDISIT(IADD);
VUREGS_IDISIT(IAND);
VUREGS_IDISIT(IOR);
VUREGS_IDISIT(ISUB);
VUREGS_ITIS(ISUBIU);

VUREGS_FTFS(MOVE);

static __ri void _vuRegsMFIR(const VURegs* VU, _VURegsNum *VUregsn) {
	VUregsn->pipe = VUPIPE_FMAC;
    VUregsn->VFwrite = _Ft_;
    VUregsn->VFwxyzw = _XYZW;
	VUregsn->VFread0 = 0;
	VUregsn->VFread1 = 0;
    VUregsn->VIwrite = 0;
    VUregsn->VIread  = 1 << _Is_;
}

static __ri void _vuRegsMTIR(const VURegs* VU, _VURegsNum *VUregsn) {
	VUregsn->pipe = VUPIPE_FMAC;
    VUregsn->VFwrite = 0;
	VUregsn->VFread0 = _Fs_;
    VUregsn->VFr0xyzw= 1 << (3-_Fsf_);
	VUregsn->VFread1 = 0;
    VUregsn->VIwrite = 1 << _It_;
    VUregsn->VIread  = GET_VF0_FLAG(_Fs_);
}

static __ri void _vuRegsMR32(const VURegs* VU, _VURegsNum *VUregsn) {
	VUregsn->pipe = VUPIPE_FMAC;
	VUregsn->VFwrite = _Ft_;
	VUregsn->VFwxyzw = _XYZW;
	VUregsn->VFread0 = _Fs_;
	VUregsn->VFr0xyzw= (_XYZW >> 1) | ((_XYZW << 3) & 0xf);  //rotate
	VUregsn->VFread1 = 0;
	VUregsn->VFr1xyzw = 0xff;
	VUregsn->VIwrite = 0;
	VUregsn->VIread  = (_Ft_ ? GET_VF0_FLAG(_Fs_) : 0);
}

static __ri void _vuRegsLQ(const VURegs* VU, _VURegsNum *VUregsn) {
	VUregsn->pipe = VUPIPE_FMAC;
    VUregsn->VFwrite = _Ft_;
    VUregsn->VFwxyzw = _XYZW;
	VUregsn->VFread0 = 0;
	VUregsn->VFread1 = 0;
    VUregsn->VIwrite = 0;
    VUregsn->VIread  = 1 << _Is_;
}

static __ri void _vuRegsLQD(const VURegs* VU, _VURegsNum *VUregsn) {
	VUregsn->pipe = VUPIPE_FMAC;
    VUregsn->VFwrite = _Ft_;
    VUregsn->VFwxyzw = _XYZW;
	VUregsn->VFread0 = 0;
	VUregsn->VFread1 = 0;
    VUregsn->VIwrite = 1 << _Is_;
    VUregsn->VIread  = 1 << _Is_;
}

static __ri void _vuRegsLQI(const VURegs* VU, _VURegsNum *VUregsn) {
	VUregsn->pipe = VUPIPE_FMAC;
    VUregsn->VFwrite = _Ft_;
    VUregsn->VFwxyzw = _XYZW;
	VUregsn->VFread0 = 0;
	VUregsn->VFread1 = 0;
    VUregsn->VIwrite = 1 << _Is_;
    VUregsn->VIread  = 1 << _Is_;
}

static __ri void _vuRegsSQ(const VURegs* VU, _VURegsNum *VUregsn) {
	VUregsn->pipe = VUPIPE_FMAC;
    VUregsn->VFwrite = 0;
	VUregsn->VFread0 = _Fs_;
    VUregsn->VFr0xyzw= _XYZW;
	VUregsn->VFread1 = 0;
    VUregsn->VIwrite = 0;
    VUregsn->VIread  = 1 << _It_;
}

static __ri void _vuRegsSQD(const VURegs* VU, _VURegsNum *VUregsn) {
	VUregsn->pipe = VUPIPE_FMAC;
    VUregsn->VFwrite = 0;
	VUregsn->VFread0 = _Fs_;
    VUregsn->VFr0xyzw= _XYZW;
	VUregsn->VFread1 = 0;
    VUregsn->VIwrite = 1 << _It_;
    VUregsn->VIread  = 1 << _It_;
}

static __ri void _vuRegsSQI(const VURegs* VU, _VURegsNum *VUregsn) {
	VUregsn->pipe = VUPIPE_FMAC;
    VUregsn->VFwrite = 0;
	VUregsn->VFread0 = _Fs_;
    VUregsn->VFr0xyzw= _XYZW;
	VUregsn->VFread1 = 0;
    VUregsn->VIwrite = 1 << _It_;
    VUregsn->VIread  = 1 << _It_;
}

static __ri void _vuRegsILW(const VURegs* VU, _VURegsNum *VUregsn) {
	VUregsn->pipe = VUPIPE_IALU;
    VUregsn->VFwrite = 0;
	VUregsn->VFread0 = 0;
	VUregsn->VFread1 = 0;
    VUregsn->VIwrite = 1 << _It_;
    VUregsn->VIread  = 1 << _Is_;
	VUregsn->cycles  = 3;
}

static __ri void _vuRegsISW(const VURegs* VU, _VURegsNum *VUregsn) {
	VUregsn->pipe = VUPIPE_IALU;
    VUregsn->VFwrite = 0;
	VUregsn->VFread0 = 0;
	VUregsn->VFread1 = 0;
    VUregsn->VIwrite = 0;
    VUregsn->VIread  = (1 << _Is_) | (1 << _It_);
}

static __ri void _vuRegsILWR(const VURegs* VU, _VURegsNum *VUregsn) {
	VUregsn->pipe = VUPIPE_IALU;
    VUregsn->VFwrite = 0;
	VUregsn->VFread0 = 0;
	VUregsn->VFread1 = 0;
    VUregsn->VIwrite = (1 << _It_);
    VUregsn->VIread  = (1 << _Is_);
	VUregsn->cycles  = 3;
}

static __ri void _vuRegsISWR(const VURegs* VU, _VURegsNum *VUregsn) {
	VUregsn->pipe = VUPIPE_IALU;
    VUregsn->VFwrite = 0;
	VUregsn->VFread0 = 0;
	VUregsn->VFread1 = 0;
    VUregsn->VIwrite = 0;
    VUregsn->VIread  = (1 << _Is_) | (1 << _It_);
}

static __ri void _vuRegsRINIT(const VURegs* VU, _VURegsNum *VUregsn) {
	VUregsn->pipe = VUPIPE_FMAC;
    VUregsn->VFwrite = 0;
	VUregsn->VFread0 = _Fs_;
    VUregsn->VFr0xyzw= 1 << (3-_Fsf_);
	VUregsn->VFread1 = 0;
    VUregsn->VIwrite = 1 << REG_R;
    VUregsn->VIread  = GET_VF0_FLAG(_Fs_);
}

static __ri void _vuRegsRGET(const VURegs* VU, _VURegsNum *VUregsn) {
	VUregsn->pipe = VUPIPE_FMAC;
    VUregsn->VFwrite = _Ft_;
    VUregsn->VFwxyzw = _XYZW;
	VUregsn->VFread0 = 0;
	VUregsn->VFread1 = 0;
    VUregsn->VIwrite = 0;
    VUregsn->VIread  = 1 << REG_R;
}

static __ri void _vuRegsRNEXT(const VURegs* VU, _VURegsNum *VUregsn) {
	VUregsn->pipe = VUPIPE_FMAC;
    VUregsn->VFwrite = _Ft_;
    VUregsn->VFwxyzw = _XYZW;
	VUregsn->VFread0 = 0;
	VUregsn->VFread1 = 0;
    VUregsn->VIwrite = 1 << REG_R;
    VUregsn->VIread  = 1 << REG_R;
}

static __ri void _vuRegsRXOR(const VURegs* VU, _VURegsNum *VUregsn) {
	VUregsn->pipe = VUPIPE_FMAC;
    VUregsn->VFwrite = 0;
	VUregsn->VFread0 = _Fs_;
    VUregsn->VFr0xyzw= 1 << (3-_Fsf_);
    VUregsn->VFread1 = 0;
    VUregsn->VIwrite = 1 << REG_R;
    VUregsn->VIread  = (1 << REG_R)|GET_VF0_FLAG(_Fs_);
}

static __ri void _vuRegsWAITQ(const VURegs* VU, _VURegsNum *VUregsn) {
	VUregsn->pipe = VUPIPE_FDIV;
    VUregsn->VFwrite = 0;
    VUregsn->VFread0 = 0;
    VUregsn->VFread1 = 0;
    VUregsn->VIwrite = 0;
    VUregsn->VIread  = 0;
}

static __ri void _vuRegsFSAND(const VURegs* VU, _VURegsNum *VUregsn) {
	VUregsn->pipe = VUPIPE_FMAC;
    VUregsn->VFwrite = 0;
    VUregsn->VFread0 = 0;
    VUregsn->VFread1 = 0;
	VUregsn->VIwrite = 1 << _It_;
    VUregsn->VIread  = 1 << REG_STATUS_FLAG;
}

static __ri void _vuRegsFSEQ(const VURegs* VU, _VURegsNum *VUregsn) {
	VUregsn->pipe = VUPIPE_FMAC;
    VUregsn->VFwrite = 0;
    VUregsn->VFread0 = 0;
    VUregsn->VFread1 = 0;
	VUregsn->VIwrite = 1 << _It_;
    VUregsn->VIread  = 1 << REG_STATUS_FLAG;
}

static __ri void _vuRegsFSOR(const VURegs* VU, _VURegsNum *VUregsn) {
	VUregsn->pipe = VUPIPE_FMAC;
    VUregsn->VFwrite = 0;
    VUregsn->VFread0 = 0;
    VUregsn->VFread1 = 0;
	VUregsn->VIwrite = 1 << _It_;
    VUregsn->VIread  = 1 << REG_STATUS_FLAG;
}

static __ri void _vuRegsFSSET(const VURegs* VU, _VURegsNum *VUregsn) {
	VUregsn->pipe = VUPIPE_FMAC;
    VUregsn->VFwrite = 0;
    VUregsn->VFread0 = 0;
    VUregsn->VFread1 = 0;
    VUregsn->VIwrite = 1 << REG_STATUS_FLAG;
	VUregsn->VIread  = 0;
}

static __ri void _vuRegsFMAND(const VURegs* VU, _VURegsNum *VUregsn) {
	VUregsn->pipe = VUPIPE_FMAC;
    VUregsn->VFwrite = 0;
    VUregsn->VFread0 = 0;
    VUregsn->VFread1 = 0;
	VUregsn->VIwrite = 1 << _It_;
    VUregsn->VIread  = (1 << REG_MAC_FLAG) | (1 << _Is_);
}

static __ri void _vuRegsFMEQ(const VURegs* VU, _VURegsNum *VUregsn) {
	VUregsn->pipe = VUPIPE_FMAC;
    VUregsn->VFwrite = 0;
    VUregsn->VFread0 = 0;
    VUregsn->VFread1 = 0;
	VUregsn->VIwrite = 1 << _It_;
    VUregsn->VIread  = (1 << REG_MAC_FLAG) | (1 << _Is_);
}

static __ri void _vuRegsFMOR(const VURegs* VU, _VURegsNum *VUregsn) {
	VUregsn->pipe = VUPIPE_FMAC;
    VUregsn->VFwrite = 0;
    VUregsn->VFread0 = 0;
    VUregsn->VFread1 = 0;
	VUregsn->VIwrite = 1 << _It_;
    VUregsn->VIread  = (1 << REG_MAC_FLAG) | (1 << _Is_);
}

static __ri void _vuRegsFCAND(const VURegs* VU, _VURegsNum *VUregsn) {
	VUregsn->pipe = VUPIPE_FMAC;
    VUregsn->VFwrite = 0;
    VUregsn->VFread0 = 0;
    VUregsn->VFread1 = 0;
	VUregsn->VIwrite = 1 << 1;
    VUregsn->VIread  = 1 << REG_CLIP_FLAG;
}

static __ri void _vuRegsFCEQ(const VURegs* VU, _VURegsNum *VUregsn) {
	VUregsn->pipe = VUPIPE_FMAC;
    VUregsn->VFwrite = 0;
    VUregsn->VFread0 = 0;
    VUregsn->VFread1 = 0;
	VUregsn->VIwrite = 1 << 1;
    VUregsn->VIread  = 1 << REG_CLIP_FLAG;
}

static __ri void _vuRegsFCOR(const VURegs* VU, _VURegsNum *VUregsn) {
	VUregsn->pipe = VUPIPE_FMAC;
    VUregsn->VFwrite = 0;
    VUregsn->VFread0 = 0;
    VUregsn->VFread1 = 0;
	VUregsn->VIwrite = 1 << 1;
    VUregsn->VIread  = 1 << REG_CLIP_FLAG;
}

static __ri void _vuRegsFCSET(const VURegs* VU, _VURegsNum *VUregsn) {
	VUregsn->pipe = VUPIPE_FMAC;
    VUregsn->VFwrite = 0;
    VUregsn->VFread0 = 0;
    VUregsn->VFread1 = 0;
    VUregsn->VIwrite = 1 << REG_CLIP_FLAG;
    VUregsn->VIread  = 0;
}

static __ri void _vuRegsFCGET(const VURegs* VU, _VURegsNum *VUregsn) {
	VUregsn->pipe = VUPIPE_FMAC;
    VUregsn->VFwrite = 0;
    VUregsn->VFread0 = 0;
    VUregsn->VFread1 = 0;
	VUregsn->VIwrite = 1 << _It_;
    VUregsn->VIread  = 1 << REG_CLIP_FLAG;
}

static __ri void _vuRegsIBEQ(const VURegs* VU, _VURegsNum *VUregsn) {
	VUregsn->pipe = VUPIPE_BRANCH;
    VUregsn->VFwrite = 0;
    VUregsn->VFread0 = 0;
    VUregsn->VFread1 = 0;
    VUregsn->VIwrite = 0;
    VUregsn->VIread  = (1 << _Is_) | (1 << _It_);
}

static __ri void _vuRegsIBGEZ(const VURegs* VU, _VURegsNum *VUregsn) {
	VUregsn->pipe = VUPIPE_BRANCH;
    VUregsn->VFwrite = 0;
    VUregsn->VFread0 = 0;
    VUregsn->VFread1 = 0;
    VUregsn->VIwrite = 0;
	VUregsn->VIread  = 1 << _Is_;
}

static __ri void _vuRegsIBGTZ(const VURegs* VU, _VURegsNum *VUregsn) {
	VUregsn->pipe = VUPIPE_BRANCH;
    VUregsn->VFwrite = 0;
    VUregsn->VFread0 = 0;
    VUregsn->VFread1 = 0;
    VUregsn->VIwrite = 0;
	VUregsn->VIread  = 1 << _Is_;
}

static __ri void _vuRegsIBLEZ(const VURegs* VU, _VURegsNum *VUregsn) {
	VUregsn->pipe = VUPIPE_BRANCH;
    VUregsn->VFwrite = 0;
    VUregsn->VFread0 = 0;
    VUregsn->VFread1 = 0;
    VUregsn->VIwrite = 0;
	VUregsn->VIread  = 1 << _Is_;
}

static __ri void _vuRegsIBLTZ(const VURegs* VU, _VURegsNum *VUregsn) {
	VUregsn->pipe = VUPIPE_BRANCH;
    VUregsn->VFwrite = 0;
    VUregsn->VFread0 = 0;
    VUregsn->VFread1 = 0;
    VUregsn->VIwrite = 0;
	VUregsn->VIread  = 1 << _Is_;
}

static __ri void _vuRegsIBNE(const VURegs* VU, _VURegsNum *VUregsn) {
	VUregsn->pipe = VUPIPE_BRANCH;
    VUregsn->VFwrite = 0;
    VUregsn->VFread0 = 0;
    VUregsn->VFread1 = 0;
    VUregsn->VIwrite = 0;
    VUregsn->VIread  = (1 << _Is_) | (1 << _It_);
}

static __ri void _vuRegsB(const VURegs* VU, _VURegsNum *VUregsn) {
	VUregsn->pipe = VUPIPE_BRANCH;
    VUregsn->VFwrite = 0;
    VUregsn->VFread0 = 0;
    VUregsn->VFread1 = 0;
    VUregsn->VIwrite = 0;
    VUregsn->VIread  = 0;
}

static __ri void _vuRegsBAL(const VURegs* VU, _VURegsNum *VUregsn) {
	VUregsn->pipe = VUPIPE_BRANCH;
    VUregsn->VFwrite = 0;
    VUregsn->VFread0 = 0;
    VUregsn->VFread1 = 0;
	VUregsn->VIwrite = 1 << _It_;
    VUregsn->VIread  = 0;
}

static __ri void _vuRegsJR(const VURegs* VU, _VURegsNum *VUregsn) {
	VUregsn->pipe = VUPIPE_BRANCH;
    VUregsn->VFwrite = 0;
    VUregsn->VFread0 = 0;
    VUregsn->VFread1 = 0;
    VUregsn->VIwrite = 0;
	VUregsn->VIread  = 1 << _Is_;
}

static __ri void _vuRegsJALR(const VURegs* VU, _VURegsNum *VUregsn) {
	VUregsn->pipe = VUPIPE_BRANCH;
    VUregsn->VFwrite = 0;
    VUregsn->VFread0 = 0;
    VUregsn->VFread1 = 0;
	VUregsn->VIwrite = 1 << _It_;
	VUregsn->VIread  = 1 << _Is_;
}

static __ri void _vuRegsMFP(const VURegs* VU, _VURegsNum *VUregsn) {
	VUregsn->pipe = VUPIPE_FMAC;
    VUregsn->VFwrite = _Ft_;
    VUregsn->VFwxyzw = _XYZW;
    VUregsn->VFread0 = 0;
    VUregsn->VFread1 = 0;
	VUregsn->VIwrite = 0;
	VUregsn->VIread  = 1 << REG_P;
}

static __ri void _vuRegsWAITP(const VURegs* VU, _VURegsNum *VUregsn) {
	VUregsn->pipe = VUPIPE_EFU;
    VUregsn->VFwrite = 0;
    VUregsn->VFread0 = 0;
    VUregsn->VFread1 = 0;
    VUregsn->VIwrite = 0;
    VUregsn->VIread  = 0;
}

VUREGS_PFS_xyzw(ESADD, 10);
VUREGS_PFS_xyzw(ERSADD, 17);
VUREGS_PFS_xyzw(ELENG, 17);
VUREGS_PFS_xyzw(ERLENG, 23);
VUREGS_PFS_xyzw(EATANxy, 53);
VUREGS_PFS_xyzw(EATANxz, 53);
VUREGS_PFS_xyzw(ESUM, 11);
VUREGS_PFS_fsf(ERCPR, 11);
VUREGS_PFS_fsf(ESQRT, 11);
VUREGS_PFS_fsf(ERSQRT, 17);
VUREGS_PFS_fsf(ESIN, 28);
VUREGS_PFS_fsf(EATAN, 53);
VUREGS_PFS_fsf(EEXP, 43);

static __ri void _vuRegsXITOP(const VURegs* VU, _VURegsNum *VUregsn) {
	VUregsn->pipe = VUPIPE_IALU;
    VUregsn->VFwrite = 0;
    VUregsn->VFread0 = 0;
    VUregsn->VFread1 = 0;
    VUregsn->VIwrite = 1 << _It_;
    VUregsn->VIread  = 0;
	VUregsn->cycles  = 0;
}

static __ri void _vuRegsXGKICK(const VURegs* VU, _VURegsNum *VUregsn) {
	VUregsn->pipe = VUPIPE_XGKICK;
    VUregsn->VFwrite = 0;
    VUregsn->VFread0 = 0;
    VUregsn->VFread1 = 0;
    VUregsn->VIwrite = 0;
    VUregsn->VIread  = 1 << _Is_;
}

static __ri void _vuRegsXTOP(const VURegs* VU, _VURegsNum *VUregsn) {
	VUregsn->pipe = VUPIPE_IALU;
    VUregsn->VFwrite = 0;
    VUregsn->VFread0 = 0;
    VUregsn->VFread1 = 0;
    VUregsn->VIwrite = 1 << _It_;
    VUregsn->VIread  = 0;
	VUregsn->cycles  = 0;
}

// --------------------------------------------------------------------------------------
//  VU0
// --------------------------------------------------------------------------------------

/****************************************/
/*   VU Micromode Upper instructions    */
/****************************************/

static void VU0MI_ABS()  { _vuABS(&VU0); }
static void VU0MI_ADD()  { _vuADD(&VU0); }
static void VU0MI_ADDi() { _vuADDi(&VU0); }
static void VU0MI_ADDq() { _vuADDq(&VU0); }
static void VU0MI_ADDx() { _vuADDx(&VU0); }
static void VU0MI_ADDy() { _vuADDy(&VU0); }
static void VU0MI_ADDz() { _vuADDz(&VU0); }
static void VU0MI_ADDw() { _vuADDw(&VU0); }
static void VU0MI_ADDA() { _vuADDA(&VU0); }
static void VU0MI_ADDAi() { _vuADDAi(&VU0); }
static void VU0MI_ADDAq() { _vuADDAq(&VU0); }
static void VU0MI_ADDAx() { _vuADDAx(&VU0); }
static void VU0MI_ADDAy() { _vuADDAy(&VU0); }
static void VU0MI_ADDAz() { _vuADDAz(&VU0); }
static void VU0MI_ADDAw() { _vuADDAw(&VU0); }
static void VU0MI_SUB()  { _vuSUB(&VU0); }
static void VU0MI_SUBi() { _vuSUBi(&VU0); }
static void VU0MI_SUBq() { _vuSUBq(&VU0); }
static void VU0MI_SUBx() { _vuSUBx(&VU0); }
static void VU0MI_SUBy() { _vuSUBy(&VU0); }
static void VU0MI_SUBz() { _vuSUBz(&VU0); }
static void VU0MI_SUBw() { _vuSUBw(&VU0); }
static void VU0MI_SUBA()  { _vuSUBA(&VU0); }
static void VU0MI_SUBAi() { _vuSUBAi(&VU0); }
static void VU0MI_SUBAq() { _vuSUBAq(&VU0); }
static void VU0MI_SUBAx() { _vuSUBAx(&VU0); }
static void VU0MI_SUBAy() { _vuSUBAy(&VU0); }
static void VU0MI_SUBAz() { _vuSUBAz(&VU0); }
static void VU0MI_SUBAw() { _vuSUBAw(&VU0); }
static void VU0MI_MUL()  { _vuMUL(&VU0); }
static void VU0MI_MULi() { _vuMULi(&VU0); }
static void VU0MI_MULq() { _vuMULq(&VU0); }
static void VU0MI_MULx() { _vuMULx(&VU0); }
static void VU0MI_MULy() { _vuMULy(&VU0); }
static void VU0MI_MULz() { _vuMULz(&VU0); }
static void VU0MI_MULw() { _vuMULw(&VU0); }
static void VU0MI_MULA()  { _vuMULA(&VU0); }
static void VU0MI_MULAi() { _vuMULAi(&VU0); }
static void VU0MI_MULAq() { _vuMULAq(&VU0); }
static void VU0MI_MULAx() { _vuMULAx(&VU0); }
static void VU0MI_MULAy() { _vuMULAy(&VU0); }
static void VU0MI_MULAz() { _vuMULAz(&VU0); }
static void VU0MI_MULAw() { _vuMULAw(&VU0); }
static void VU0MI_MADD()  { _vuMADD(&VU0); }
static void VU0MI_MADDi() { _vuMADDi(&VU0); }
static void VU0MI_MADDq() { _vuMADDq(&VU0); }
static void VU0MI_MADDx() { _vuMADDx(&VU0); }
static void VU0MI_MADDy() { _vuMADDy(&VU0); }
static void VU0MI_MADDz() { _vuMADDz(&VU0); }
static void VU0MI_MADDw() { _vuMADDw(&VU0); }
static void VU0MI_MADDA()  { _vuMADDA(&VU0); }
static void VU0MI_MADDAi() { _vuMADDAi(&VU0); }
static void VU0MI_MADDAq() { _vuMADDAq(&VU0); }
static void VU0MI_MADDAx() { _vuMADDAx(&VU0); }
static void VU0MI_MADDAy() { _vuMADDAy(&VU0); }
static void VU0MI_MADDAz() { _vuMADDAz(&VU0); }
static void VU0MI_MADDAw() { _vuMADDAw(&VU0); }
static void VU0MI_MSUB()  { _vuMSUB(&VU0); }
static void VU0MI_MSUBi() { _vuMSUBi(&VU0); }
static void VU0MI_MSUBq() { _vuMSUBq(&VU0); }
static void VU0MI_MSUBx() { _vuMSUBx(&VU0); }
static void VU0MI_MSUBy() { _vuMSUBy(&VU0); }
static void VU0MI_MSUBz() { _vuMSUBz(&VU0); }
static void VU0MI_MSUBw() { _vuMSUBw(&VU0); }
static void VU0MI_MSUBA()  { _vuMSUBA(&VU0); }
static void VU0MI_MSUBAi() { _vuMSUBAi(&VU0); }
static void VU0MI_MSUBAq() { _vuMSUBAq(&VU0); }
static void VU0MI_MSUBAx() { _vuMSUBAx(&VU0); }
static void VU0MI_MSUBAy() { _vuMSUBAy(&VU0); }
static void VU0MI_MSUBAz() { _vuMSUBAz(&VU0); }
static void VU0MI_MSUBAw() { _vuMSUBAw(&VU0); }
static void VU0MI_MAX()  { _vuMAX(&VU0); }
static void VU0MI_MAXi() { _vuMAXi(&VU0); }
static void VU0MI_MAXx() { _vuMAXx(&VU0); }
static void VU0MI_MAXy() { _vuMAXy(&VU0); }
static void VU0MI_MAXz() { _vuMAXz(&VU0); }
static void VU0MI_MAXw() { _vuMAXw(&VU0); }
static void VU0MI_MINI()  { _vuMINI(&VU0); }
static void VU0MI_MINIi() { _vuMINIi(&VU0); }
static void VU0MI_MINIx() { _vuMINIx(&VU0); }
static void VU0MI_MINIy() { _vuMINIy(&VU0); }
static void VU0MI_MINIz() { _vuMINIz(&VU0); }
static void VU0MI_MINIw() { _vuMINIw(&VU0); }
static void VU0MI_OPMULA() { _vuOPMULA(&VU0); }
static void VU0MI_OPMSUB() { _vuOPMSUB(&VU0); }
static void VU0MI_NOP() { _vuNOP(&VU0); }
static void VU0MI_FTOI0()  { _vuFTOI0(&VU0); }
static void VU0MI_FTOI4()  { _vuFTOI4(&VU0); }
static void VU0MI_FTOI12() { _vuFTOI12(&VU0); }
static void VU0MI_FTOI15() { _vuFTOI15(&VU0); }
static void VU0MI_ITOF0()  { _vuITOF0(&VU0); }
static void VU0MI_ITOF4()  { _vuITOF4(&VU0); }
static void VU0MI_ITOF12() { _vuITOF12(&VU0); }
static void VU0MI_ITOF15() { _vuITOF15(&VU0); }
static void VU0MI_CLIP() { _vuCLIP(&VU0); }

/*****************************************/
/*   VU Micromode Lower instructions    */
/*****************************************/

static void VU0MI_DIV() { _vuDIV(&VU0); }
static void VU0MI_SQRT() { _vuSQRT(&VU0); }
static void VU0MI_RSQRT() { _vuRSQRT(&VU0); }
static void VU0MI_IADD() { _vuIADD(&VU0); }
static void VU0MI_IADDI() { _vuIADDI(&VU0); }
static void VU0MI_IADDIU() { _vuIADDIU(&VU0); }
static void VU0MI_IAND() { _vuIAND(&VU0); }
static void VU0MI_IOR() { _vuIOR(&VU0); }
static void VU0MI_ISUB() { _vuISUB(&VU0); }
static void VU0MI_ISUBIU() { _vuISUBIU(&VU0); }
static void VU0MI_MOVE() { _vuMOVE(&VU0); }
static void VU0MI_MFIR() { _vuMFIR(&VU0); }
static void VU0MI_MTIR() { _vuMTIR(&VU0); }
static void VU0MI_MR32() { _vuMR32(&VU0); }
static void VU0MI_LQ() { _vuLQ(&VU0); }
static void VU0MI_LQD() { _vuLQD(&VU0); }
static void VU0MI_LQI() { _vuLQI(&VU0); }
static void VU0MI_SQ() { _vuSQ(&VU0); }
static void VU0MI_SQD() { _vuSQD(&VU0); }
static void VU0MI_SQI() { _vuSQI(&VU0); }
static void VU0MI_ILW() { _vuILW(&VU0); }
static void VU0MI_ISW() { _vuISW(&VU0); }
static void VU0MI_ILWR() { _vuILWR(&VU0); }
static void VU0MI_ISWR() { _vuISWR(&VU0); }
static void VU0MI_RINIT() { _vuRINIT(&VU0); }
static void VU0MI_RGET()  { _vuRGET(&VU0); }
static void VU0MI_RNEXT() { _vuRNEXT(&VU0); }
static void VU0MI_RXOR()  { _vuRXOR(&VU0); }
static void VU0MI_WAITQ() { _vuWAITQ(&VU0); }
static void VU0MI_FSAND() { _vuFSAND(&VU0); }
static void VU0MI_FSEQ()  { _vuFSEQ(&VU0); }
static void VU0MI_FSOR()  { _vuFSOR(&VU0); }
static void VU0MI_FSSET() { _vuFSSET(&VU0); }
static void VU0MI_FMAND() { _vuFMAND(&VU0); }
static void VU0MI_FMEQ()  { _vuFMEQ(&VU0); }
static void VU0MI_FMOR()  { _vuFMOR(&VU0); }
static void VU0MI_FCAND() { _vuFCAND(&VU0); }
static void VU0MI_FCEQ()  { _vuFCEQ(&VU0); }
static void VU0MI_FCOR()  { _vuFCOR(&VU0); }
static void VU0MI_FCSET() { _vuFCSET(&VU0); }
static void VU0MI_FCGET() { _vuFCGET(&VU0); }
static void VU0MI_IBEQ() { _vuIBEQ(&VU0); }
static void VU0MI_IBGEZ() { _vuIBGEZ(&VU0); }
static void VU0MI_IBGTZ() { _vuIBGTZ(&VU0); }
static void VU0MI_IBLTZ() { _vuIBLTZ(&VU0); }
static void VU0MI_IBLEZ() { _vuIBLEZ(&VU0); }
static void VU0MI_IBNE() { _vuIBNE(&VU0); }
static void VU0MI_B()   { _vuB(&VU0); }
static void VU0MI_BAL() { _vuBAL(&VU0); }
static void VU0MI_JR()   { _vuJR(&VU0); }
static void VU0MI_JALR() { _vuJALR(&VU0); }
static void VU0MI_MFP() { _vuMFP(&VU0); }
static void VU0MI_WAITP() { _vuWAITP(&VU0); }
static void VU0MI_ESADD()   { _vuESADD(&VU0); }
static void VU0MI_ERSADD()  { _vuERSADD(&VU0); }
static void VU0MI_ELENG()   { _vuELENG(&VU0); }
static void VU0MI_ERLENG()  { _vuERLENG(&VU0); }
static void VU0MI_EATANxy() { _vuEATANxy(&VU0); }
static void VU0MI_EATANxz() { _vuEATANxz(&VU0); }
static void VU0MI_ESUM()    { _vuESUM(&VU0); }
static void VU0MI_ERCPR()   { _vuERCPR(&VU0); }
static void VU0MI_ESQRT()   { _vuESQRT(&VU0); }
static void VU0MI_ERSQRT()  { _vuERSQRT(&VU0); }
static void VU0MI_ESIN()    { _vuESIN(&VU0); }
static void VU0MI_EATAN()   { _vuEATAN(&VU0); }
static void VU0MI_EEXP()    { _vuEEXP(&VU0); }
static void VU0MI_XITOP() { _vuXITOP(&VU0); }
static void VU0MI_XGKICK() {}
static void VU0MI_XTOP() {}

/****************************************/
/*   VU Micromode Upper instructions    */
/****************************************/

static void __vuRegsCall VU0regsMI_ABS(_VURegsNum *VUregsn)  { _vuRegsABS(&VU0, VUregsn); }
static void __vuRegsCall VU0regsMI_ADD(_VURegsNum *VUregsn)  { _vuRegsADD(&VU0, VUregsn); }
static void __vuRegsCall VU0regsMI_ADDi(_VURegsNum *VUregsn) { _vuRegsADDi(&VU0, VUregsn); }
static void __vuRegsCall VU0regsMI_ADDq(_VURegsNum *VUregsn) { _vuRegsADDq(&VU0, VUregsn); }
static void __vuRegsCall VU0regsMI_ADDx(_VURegsNum *VUregsn) { _vuRegsADDx(&VU0, VUregsn); }
static void __vuRegsCall VU0regsMI_ADDy(_VURegsNum *VUregsn) { _vuRegsADDy(&VU0, VUregsn); }
static void __vuRegsCall VU0regsMI_ADDz(_VURegsNum *VUregsn) { _vuRegsADDz(&VU0, VUregsn); }
static void __vuRegsCall VU0regsMI_ADDw(_VURegsNum *VUregsn) { _vuRegsADDw(&VU0, VUregsn); }
static void __vuRegsCall VU0regsMI_ADDA(_VURegsNum *VUregsn) { _vuRegsADDA(&VU0, VUregsn); }
static void __vuRegsCall VU0regsMI_ADDAi(_VURegsNum *VUregsn) { _vuRegsADDAi(&VU0, VUregsn); }
static void __vuRegsCall VU0regsMI_ADDAq(_VURegsNum *VUregsn) { _vuRegsADDAq(&VU0, VUregsn); }
static void __vuRegsCall VU0regsMI_ADDAx(_VURegsNum *VUregsn) { _vuRegsADDAx(&VU0, VUregsn); }
static void __vuRegsCall VU0regsMI_ADDAy(_VURegsNum *VUregsn) { _vuRegsADDAy(&VU0, VUregsn); }
static void __vuRegsCall VU0regsMI_ADDAz(_VURegsNum *VUregsn) { _vuRegsADDAz(&VU0, VUregsn); }
static void __vuRegsCall VU0regsMI_ADDAw(_VURegsNum *VUregsn) { _vuRegsADDAw(&VU0, VUregsn); }
static void __vuRegsCall VU0regsMI_SUB(_VURegsNum *VUregsn)  { _vuRegsSUB(&VU0, VUregsn); }
static void __vuRegsCall VU0regsMI_SUBi(_VURegsNum *VUregsn) { _vuRegsSUBi(&VU0, VUregsn); }
static void __vuRegsCall VU0regsMI_SUBq(_VURegsNum *VUregsn) { _vuRegsSUBq(&VU0, VUregsn); }
static void __vuRegsCall VU0regsMI_SUBx(_VURegsNum *VUregsn) { _vuRegsSUBx(&VU0, VUregsn); }
static void __vuRegsCall VU0regsMI_SUBy(_VURegsNum *VUregsn) { _vuRegsSUBy(&VU0, VUregsn); }
static void __vuRegsCall VU0regsMI_SUBz(_VURegsNum *VUregsn) { _vuRegsSUBz(&VU0, VUregsn); }
static void __vuRegsCall VU0regsMI_SUBw(_VURegsNum *VUregsn) { _vuRegsSUBw(&VU0, VUregsn); }
static void __vuRegsCall VU0regsMI_SUBA(_VURegsNum *VUregsn)  { _vuRegsSUBA(&VU0, VUregsn); }
static void __vuRegsCall VU0regsMI_SUBAi(_VURegsNum *VUregsn) { _vuRegsSUBAi(&VU0, VUregsn); }
static void __vuRegsCall VU0regsMI_SUBAq(_VURegsNum *VUregsn) { _vuRegsSUBAq(&VU0, VUregsn); }
static void __vuRegsCall VU0regsMI_SUBAx(_VURegsNum *VUregsn) { _vuRegsSUBAx(&VU0, VUregsn); }
static void __vuRegsCall VU0regsMI_SUBAy(_VURegsNum *VUregsn) { _vuRegsSUBAy(&VU0, VUregsn); }
static void __vuRegsCall VU0regsMI_SUBAz(_VURegsNum *VUregsn) { _vuRegsSUBAz(&VU0, VUregsn); }
static void __vuRegsCall VU0regsMI_SUBAw(_VURegsNum *VUregsn) { _vuRegsSUBAw(&VU0, VUregsn); }
static void __vuRegsCall VU0regsMI_MUL(_VURegsNum *VUregsn)  { _vuRegsMUL(&VU0, VUregsn); }
static void __vuRegsCall VU0regsMI_MULi(_VURegsNum *VUregsn) { _vuRegsMULi(&VU0, VUregsn); }
static void __vuRegsCall VU0regsMI_MULq(_VURegsNum *VUregsn) { _vuRegsMULq(&VU0, VUregsn); }
static void __vuRegsCall VU0regsMI_MULx(_VURegsNum *VUregsn) { _vuRegsMULx(&VU0, VUregsn); }
static void __vuRegsCall VU0regsMI_MULy(_VURegsNum *VUregsn) { _vuRegsMULy(&VU0, VUregsn); }
static void __vuRegsCall VU0regsMI_MULz(_VURegsNum *VUregsn) { _vuRegsMULz(&VU0, VUregsn); }
static void __vuRegsCall VU0regsMI_MULw(_VURegsNum *VUregsn) { _vuRegsMULw(&VU0, VUregsn); }
static void __vuRegsCall VU0regsMI_MULA(_VURegsNum *VUregsn)  { _vuRegsMULA(&VU0, VUregsn); }
static void __vuRegsCall VU0regsMI_MULAi(_VURegsNum *VUregsn) { _vuRegsMULAi(&VU0, VUregsn); }
static void __vuRegsCall VU0regsMI_MULAq(_VURegsNum *VUregsn) { _vuRegsMULAq(&VU0, VUregsn); }
static void __vuRegsCall VU0regsMI_MULAx(_VURegsNum *VUregsn) { _vuRegsMULAx(&VU0, VUregsn); }
static void __vuRegsCall VU0regsMI_MULAy(_VURegsNum *VUregsn) { _vuRegsMULAy(&VU0, VUregsn); }
static void __vuRegsCall VU0regsMI_MULAz(_VURegsNum *VUregsn) { _vuRegsMULAz(&VU0, VUregsn); }
static void __vuRegsCall VU0regsMI_MULAw(_VURegsNum *VUregsn) { _vuRegsMULAw(&VU0, VUregsn); }
static void __vuRegsCall VU0regsMI_MADD(_VURegsNum *VUregsn)  { _vuRegsMADD(&VU0, VUregsn); }
static void __vuRegsCall VU0regsMI_MADDi(_VURegsNum *VUregsn) { _vuRegsMADDi(&VU0, VUregsn); }
static void __vuRegsCall VU0regsMI_MADDq(_VURegsNum *VUregsn) { _vuRegsMADDq(&VU0, VUregsn); }
static void __vuRegsCall VU0regsMI_MADDx(_VURegsNum *VUregsn) { _vuRegsMADDx(&VU0, VUregsn); }
static void __vuRegsCall VU0regsMI_MADDy(_VURegsNum *VUregsn) { _vuRegsMADDy(&VU0, VUregsn); }
static void __vuRegsCall VU0regsMI_MADDz(_VURegsNum *VUregsn) { _vuRegsMADDz(&VU0, VUregsn); }
static void __vuRegsCall VU0regsMI_MADDw(_VURegsNum *VUregsn) { _vuRegsMADDw(&VU0, VUregsn); }
static void __vuRegsCall VU0regsMI_MADDA(_VURegsNum *VUregsn)  { _vuRegsMADDA(&VU0, VUregsn); }
static void __vuRegsCall VU0regsMI_MADDAi(_VURegsNum *VUregsn) { _vuRegsMADDAi(&VU0, VUregsn); }
static void __vuRegsCall VU0regsMI_MADDAq(_VURegsNum *VUregsn) { _vuRegsMADDAq(&VU0, VUregsn); }
static void __vuRegsCall VU0regsMI_MADDAx(_VURegsNum *VUregsn) { _vuRegsMADDAx(&VU0, VUregsn); }
static void __vuRegsCall VU0regsMI_MADDAy(_VURegsNum *VUregsn) { _vuRegsMADDAy(&VU0, VUregsn); }
static void __vuRegsCall VU0regsMI_MADDAz(_VURegsNum *VUregsn) { _vuRegsMADDAz(&VU0, VUregsn); }
static void __vuRegsCall VU0regsMI_MADDAw(_VURegsNum *VUregsn) { _vuRegsMADDAw(&VU0, VUregsn); }
static void __vuRegsCall VU0regsMI_MSUB(_VURegsNum *VUregsn)  { _vuRegsMSUB(&VU0, VUregsn); }
static void __vuRegsCall VU0regsMI_MSUBi(_VURegsNum *VUregsn) { _vuRegsMSUBi(&VU0, VUregsn); }
static void __vuRegsCall VU0regsMI_MSUBq(_VURegsNum *VUregsn) { _vuRegsMSUBq(&VU0, VUregsn); }
static void __vuRegsCall VU0regsMI_MSUBx(_VURegsNum *VUregsn) { _vuRegsMSUBx(&VU0, VUregsn); }
static void __vuRegsCall VU0regsMI_MSUBy(_VURegsNum *VUregsn) { _vuRegsMSUBy(&VU0, VUregsn); }
static void __vuRegsCall VU0regsMI_MSUBz(_VURegsNum *VUregsn) { _vuRegsMSUBz(&VU0, VUregsn); }
static void __vuRegsCall VU0regsMI_MSUBw(_VURegsNum *VUregsn) { _vuRegsMSUBw(&VU0, VUregsn); }
static void __vuRegsCall VU0regsMI_MSUBA(_VURegsNum *VUregsn)  { _vuRegsMSUBA(&VU0, VUregsn); }
static void __vuRegsCall VU0regsMI_MSUBAi(_VURegsNum *VUregsn) { _vuRegsMSUBAi(&VU0, VUregsn); }
static void __vuRegsCall VU0regsMI_MSUBAq(_VURegsNum *VUregsn) { _vuRegsMSUBAq(&VU0, VUregsn); }
static void __vuRegsCall VU0regsMI_MSUBAx(_VURegsNum *VUregsn) { _vuRegsMSUBAx(&VU0, VUregsn); }
static void __vuRegsCall VU0regsMI_MSUBAy(_VURegsNum *VUregsn) { _vuRegsMSUBAy(&VU0, VUregsn); }
static void __vuRegsCall VU0regsMI_MSUBAz(_VURegsNum *VUregsn) { _vuRegsMSUBAz(&VU0, VUregsn); }
static void __vuRegsCall VU0regsMI_MSUBAw(_VURegsNum *VUregsn) { _vuRegsMSUBAw(&VU0, VUregsn); }
static void __vuRegsCall VU0regsMI_MAX(_VURegsNum *VUregsn)  { _vuRegsMAX(&VU0, VUregsn); }
static void __vuRegsCall VU0regsMI_MAXi(_VURegsNum *VUregsn) { _vuRegsMAXi(&VU0, VUregsn); }
static void __vuRegsCall VU0regsMI_MAXx(_VURegsNum *VUregsn) { _vuRegsMAXx(&VU0, VUregsn); }
static void __vuRegsCall VU0regsMI_MAXy(_VURegsNum *VUregsn) { _vuRegsMAXy(&VU0, VUregsn); }
static void __vuRegsCall VU0regsMI_MAXz(_VURegsNum *VUregsn) { _vuRegsMAXz(&VU0, VUregsn); }
static void __vuRegsCall VU0regsMI_MAXw(_VURegsNum *VUregsn) { _vuRegsMAXw(&VU0, VUregsn); }
static void __vuRegsCall VU0regsMI_MINI(_VURegsNum *VUregsn)  { _vuRegsMINI(&VU0, VUregsn); }
static void __vuRegsCall VU0regsMI_MINIi(_VURegsNum *VUregsn) { _vuRegsMINIi(&VU0, VUregsn); }
static void __vuRegsCall VU0regsMI_MINIx(_VURegsNum *VUregsn) { _vuRegsMINIx(&VU0, VUregsn); }
static void __vuRegsCall VU0regsMI_MINIy(_VURegsNum *VUregsn) { _vuRegsMINIy(&VU0, VUregsn); }
static void __vuRegsCall VU0regsMI_MINIz(_VURegsNum *VUregsn) { _vuRegsMINIz(&VU0, VUregsn); }
static void __vuRegsCall VU0regsMI_MINIw(_VURegsNum *VUregsn) { _vuRegsMINIw(&VU0, VUregsn); }
static void __vuRegsCall VU0regsMI_OPMULA(_VURegsNum *VUregsn) { _vuRegsOPMULA(&VU0, VUregsn); }
static void __vuRegsCall VU0regsMI_OPMSUB(_VURegsNum *VUregsn) { _vuRegsOPMSUB(&VU0, VUregsn); }
static void __vuRegsCall VU0regsMI_NOP(_VURegsNum *VUregsn) { _vuRegsNOP(&VU0, VUregsn); }
static void __vuRegsCall VU0regsMI_FTOI0(_VURegsNum *VUregsn)  { _vuRegsFTOI0(&VU0, VUregsn); }
static void __vuRegsCall VU0regsMI_FTOI4(_VURegsNum *VUregsn)  { _vuRegsFTOI4(&VU0, VUregsn); }
static void __vuRegsCall VU0regsMI_FTOI12(_VURegsNum *VUregsn) { _vuRegsFTOI12(&VU0, VUregsn); }
static void __vuRegsCall VU0regsMI_FTOI15(_VURegsNum *VUregsn) { _vuRegsFTOI15(&VU0, VUregsn); }
static void __vuRegsCall VU0regsMI_ITOF0(_VURegsNum *VUregsn)  { _vuRegsITOF0(&VU0, VUregsn); }
static void __vuRegsCall VU0regsMI_ITOF4(_VURegsNum *VUregsn)  { _vuRegsITOF4(&VU0, VUregsn); }
static void __vuRegsCall VU0regsMI_ITOF12(_VURegsNum *VUregsn) { _vuRegsITOF12(&VU0, VUregsn); }
static void __vuRegsCall VU0regsMI_ITOF15(_VURegsNum *VUregsn) { _vuRegsITOF15(&VU0, VUregsn); }
static void __vuRegsCall VU0regsMI_CLIP(_VURegsNum *VUregsn) { _vuRegsCLIP(&VU0, VUregsn); }

/*****************************************/
/*   VU Micromode Lower instructions    */
/*****************************************/

static void __vuRegsCall VU0regsMI_DIV(_VURegsNum *VUregsn) { _vuRegsDIV(&VU0, VUregsn); }
static void __vuRegsCall VU0regsMI_SQRT(_VURegsNum *VUregsn) { _vuRegsSQRT(&VU0, VUregsn); }
static void __vuRegsCall VU0regsMI_RSQRT(_VURegsNum *VUregsn) { _vuRegsRSQRT(&VU0, VUregsn); }
static void __vuRegsCall VU0regsMI_IADD(_VURegsNum *VUregsn) { _vuRegsIADD(&VU0, VUregsn); }
static void __vuRegsCall VU0regsMI_IADDI(_VURegsNum *VUregsn) { _vuRegsIADDI(&VU0, VUregsn); }
static void __vuRegsCall VU0regsMI_IADDIU(_VURegsNum *VUregsn) { _vuRegsIADDIU(&VU0, VUregsn); }
static void __vuRegsCall VU0regsMI_IAND(_VURegsNum *VUregsn) { _vuRegsIAND(&VU0, VUregsn); }
static void __vuRegsCall VU0regsMI_IOR(_VURegsNum *VUregsn) { _vuRegsIOR(&VU0, VUregsn); }
static void __vuRegsCall VU0regsMI_ISUB(_VURegsNum *VUregsn) { _vuRegsISUB(&VU0, VUregsn); }
static void __vuRegsCall VU0regsMI_ISUBIU(_VURegsNum *VUregsn) { _vuRegsISUBIU(&VU0, VUregsn); }
static void __vuRegsCall VU0regsMI_MOVE(_VURegsNum *VUregsn) { _vuRegsMOVE(&VU0, VUregsn); }
static void __vuRegsCall VU0regsMI_MFIR(_VURegsNum *VUregsn) { _vuRegsMFIR(&VU0, VUregsn); }
static void __vuRegsCall VU0regsMI_MTIR(_VURegsNum *VUregsn) { _vuRegsMTIR(&VU0, VUregsn); }
static void __vuRegsCall VU0regsMI_MR32(_VURegsNum *VUregsn) { _vuRegsMR32(&VU0, VUregsn); }
static void __vuRegsCall VU0regsMI_LQ(_VURegsNum *VUregsn) { _vuRegsLQ(&VU0, VUregsn); }
static void __vuRegsCall VU0regsMI_LQD(_VURegsNum *VUregsn) { _vuRegsLQD(&VU0, VUregsn); }
static void __vuRegsCall VU0regsMI_LQI(_VURegsNum *VUregsn) { _vuRegsLQI(&VU0, VUregsn); }
static void __vuRegsCall VU0regsMI_SQ(_VURegsNum *VUregsn) { _vuRegsSQ(&VU0, VUregsn); }
static void __vuRegsCall VU0regsMI_SQD(_VURegsNum *VUregsn) { _vuRegsSQD(&VU0, VUregsn); }
static void __vuRegsCall VU0regsMI_SQI(_VURegsNum *VUregsn) { _vuRegsSQI(&VU0, VUregsn); }
static void __vuRegsCall VU0regsMI_ILW(_VURegsNum *VUregsn) { _vuRegsILW(&VU0, VUregsn); }
static void __vuRegsCall VU0regsMI_ISW(_VURegsNum *VUregsn) { _vuRegsISW(&VU0, VUregsn); }
static void __vuRegsCall VU0regsMI_ILWR(_VURegsNum *VUregsn) { _vuRegsILWR(&VU0, VUregsn); }
static void __vuRegsCall VU0regsMI_ISWR(_VURegsNum *VUregsn) { _vuRegsISWR(&VU0, VUregsn); }
static void __vuRegsCall VU0regsMI_RINIT(_VURegsNum *VUregsn) { _vuRegsRINIT(&VU0, VUregsn); }
static void __vuRegsCall VU0regsMI_RGET(_VURegsNum *VUregsn)  { _vuRegsRGET(&VU0, VUregsn); }
static void __vuRegsCall VU0regsMI_RNEXT(_VURegsNum *VUregsn) { _vuRegsRNEXT(&VU0, VUregsn); }
static void __vuRegsCall VU0regsMI_RXOR(_VURegsNum *VUregsn)  { _vuRegsRXOR(&VU0, VUregsn); }
static void __vuRegsCall VU0regsMI_WAITQ(_VURegsNum *VUregsn) { _vuRegsWAITQ(&VU0, VUregsn); }
static void __vuRegsCall VU0regsMI_FSAND(_VURegsNum *VUregsn) { _vuRegsFSAND(&VU0, VUregsn); }
static void __vuRegsCall VU0regsMI_FSEQ(_VURegsNum *VUregsn)  { _vuRegsFSEQ(&VU0, VUregsn); }
static void __vuRegsCall VU0regsMI_FSOR(_VURegsNum *VUregsn)  { _vuRegsFSOR(&VU0, VUregsn); }
static void __vuRegsCall VU0regsMI_FSSET(_VURegsNum *VUregsn) { _vuRegsFSSET(&VU0, VUregsn); }
static void __vuRegsCall VU0regsMI_FMAND(_VURegsNum *VUregsn) { _vuRegsFMAND(&VU0, VUregsn); }
static void __vuRegsCall VU0regsMI_FMEQ(_VURegsNum *VUregsn)  { _vuRegsFMEQ(&VU0, VUregsn); }
static void __vuRegsCall VU0regsMI_FMOR(_VURegsNum *VUregsn)  { _vuRegsFMOR(&VU0, VUregsn); }
static void __vuRegsCall VU0regsMI_FCAND(_VURegsNum *VUregsn) { _vuRegsFCAND(&VU0, VUregsn); }
static void __vuRegsCall VU0regsMI_FCEQ(_VURegsNum *VUregsn)  { _vuRegsFCEQ(&VU0, VUregsn); }
static void __vuRegsCall VU0regsMI_FCOR(_VURegsNum *VUregsn)  { _vuRegsFCOR(&VU0, VUregsn); }
static void __vuRegsCall VU0regsMI_FCSET(_VURegsNum *VUregsn) { _vuRegsFCSET(&VU0, VUregsn); }
static void __vuRegsCall VU0regsMI_FCGET(_VURegsNum *VUregsn) { _vuRegsFCGET(&VU0, VUregsn); }
static void __vuRegsCall VU0regsMI_IBEQ(_VURegsNum *VUregsn) { _vuRegsIBEQ(&VU0, VUregsn); }
static void __vuRegsCall VU0regsMI_IBGEZ(_VURegsNum *VUregsn) { _vuRegsIBGEZ(&VU0, VUregsn); }
static void __vuRegsCall VU0regsMI_IBGTZ(_VURegsNum *VUregsn) { _vuRegsIBGTZ(&VU0, VUregsn); }
static void __vuRegsCall VU0regsMI_IBLTZ(_VURegsNum *VUregsn) { _vuRegsIBLTZ(&VU0, VUregsn); }
static void __vuRegsCall VU0regsMI_IBLEZ(_VURegsNum *VUregsn) { _vuRegsIBLEZ(&VU0, VUregsn); }
static void __vuRegsCall VU0regsMI_IBNE(_VURegsNum *VUregsn) { _vuRegsIBNE(&VU0, VUregsn); }
static void __vuRegsCall VU0regsMI_B(_VURegsNum *VUregsn)   { _vuRegsB(&VU0, VUregsn); }
static void __vuRegsCall VU0regsMI_BAL(_VURegsNum *VUregsn) { _vuRegsBAL(&VU0, VUregsn); }
static void __vuRegsCall VU0regsMI_JR(_VURegsNum *VUregsn)   { _vuRegsJR(&VU0, VUregsn); }
static void __vuRegsCall VU0regsMI_JALR(_VURegsNum *VUregsn) { _vuRegsJALR(&VU0, VUregsn); }
static void __vuRegsCall VU0regsMI_MFP(_VURegsNum *VUregsn) { _vuRegsMFP(&VU0, VUregsn); }
static void __vuRegsCall VU0regsMI_WAITP(_VURegsNum *VUregsn) { _vuRegsWAITP(&VU0, VUregsn); }
static void __vuRegsCall VU0regsMI_ESADD(_VURegsNum *VUregsn)   { _vuRegsESADD(&VU0, VUregsn); }
static void __vuRegsCall VU0regsMI_ERSADD(_VURegsNum *VUregsn)  { _vuRegsERSADD(&VU0, VUregsn); }
static void __vuRegsCall VU0regsMI_ELENG(_VURegsNum *VUregsn)   { _vuRegsELENG(&VU0, VUregsn); }
static void __vuRegsCall VU0regsMI_ERLENG(_VURegsNum *VUregsn)  { _vuRegsERLENG(&VU0, VUregsn); }
static void __vuRegsCall VU0regsMI_EATANxy(_VURegsNum *VUregsn) { _vuRegsEATANxy(&VU0, VUregsn); }
static void __vuRegsCall VU0regsMI_EATANxz(_VURegsNum *VUregsn) { _vuRegsEATANxz(&VU0, VUregsn); }
static void __vuRegsCall VU0regsMI_ESUM(_VURegsNum *VUregsn)    { _vuRegsESUM(&VU0, VUregsn); }
static void __vuRegsCall VU0regsMI_ERCPR(_VURegsNum *VUregsn)   { _vuRegsERCPR(&VU0, VUregsn); }
static void __vuRegsCall VU0regsMI_ESQRT(_VURegsNum *VUregsn)   { _vuRegsESQRT(&VU0, VUregsn); }
static void __vuRegsCall VU0regsMI_ERSQRT(_VURegsNum *VUregsn)  { _vuRegsERSQRT(&VU0, VUregsn); }
static void __vuRegsCall VU0regsMI_ESIN(_VURegsNum *VUregsn)    { _vuRegsESIN(&VU0, VUregsn); }
static void __vuRegsCall VU0regsMI_EATAN(_VURegsNum *VUregsn)   { _vuRegsEATAN(&VU0, VUregsn); }
static void __vuRegsCall VU0regsMI_EEXP(_VURegsNum *VUregsn)    { _vuRegsEEXP(&VU0, VUregsn); }
static void __vuRegsCall VU0regsMI_XITOP(_VURegsNum *VUregsn)   { _vuRegsXITOP(&VU0, VUregsn); }
static void __vuRegsCall VU0regsMI_XGKICK(_VURegsNum *VUregsn)  { _vuRegsXGKICK(&VU0, VUregsn); }
static void __vuRegsCall VU0regsMI_XTOP(_VURegsNum *VUregsn)    { _vuRegsXTOP(&VU0, VUregsn); }

void VU0unknown() {
	pxFailDev("Unknown VU micromode opcode called");
	CPU_LOG("Unknown VU micromode opcode called");
}

static void __vuRegsCall VU0regsunknown(_VURegsNum *VUregsn) {
	pxFailDev("Unknown VU micromode opcode called");
	CPU_LOG("Unknown VU micromode opcode called");
}

// --------------------------------------------------------------------------------------
//  VU1
// --------------------------------------------------------------------------------------

/****************************************/
/*   VU Micromode Upper instructions    */
/****************************************/

static void VU1MI_ABS()  { _vuABS(&VU1); }
static void VU1MI_ADD()  { _vuADD(&VU1); }
static void VU1MI_ADDi() { _vuADDi(&VU1); }
static void VU1MI_ADDq() { _vuADDq(&VU1); }
static void VU1MI_ADDx() { _vuADDx(&VU1); }
static void VU1MI_ADDy() { _vuADDy(&VU1); }
static void VU1MI_ADDz() { _vuADDz(&VU1); }
static void VU1MI_ADDw() { _vuADDw(&VU1); }
static void VU1MI_ADDA() { _vuADDA(&VU1); }
static void VU1MI_ADDAi() { _vuADDAi(&VU1); }
static void VU1MI_ADDAq() { _vuADDAq(&VU1); }
static void VU1MI_ADDAx() { _vuADDAx(&VU1); }
static void VU1MI_ADDAy() { _vuADDAy(&VU1); }
static void VU1MI_ADDAz() { _vuADDAz(&VU1); }
static void VU1MI_ADDAw() { _vuADDAw(&VU1); }
static void VU1MI_SUB()  { _vuSUB(&VU1); }
static void VU1MI_SUBi() { _vuSUBi(&VU1); }
static void VU1MI_SUBq() { _vuSUBq(&VU1); }
static void VU1MI_SUBx() { _vuSUBx(&VU1); }
static void VU1MI_SUBy() { _vuSUBy(&VU1); }
static void VU1MI_SUBz() { _vuSUBz(&VU1); }
static void VU1MI_SUBw() { _vuSUBw(&VU1); }
static void VU1MI_SUBA()  { _vuSUBA(&VU1); }
static void VU1MI_SUBAi() { _vuSUBAi(&VU1); }
static void VU1MI_SUBAq() { _vuSUBAq(&VU1); }
static void VU1MI_SUBAx() { _vuSUBAx(&VU1); }
static void VU1MI_SUBAy() { _vuSUBAy(&VU1); }
static void VU1MI_SUBAz() { _vuSUBAz(&VU1); }
static void VU1MI_SUBAw() { _vuSUBAw(&VU1); }
static void VU1MI_MUL()  { _vuMUL(&VU1); }
static void VU1MI_MULi() { _vuMULi(&VU1); }
static void VU1MI_MULq() { _vuMULq(&VU1); }
static void VU1MI_MULx() { _vuMULx(&VU1); }
static void VU1MI_MULy() { _vuMULy(&VU1); }
static void VU1MI_MULz() { _vuMULz(&VU1); }
static void VU1MI_MULw() { _vuMULw(&VU1); }
static void VU1MI_MULA()  { _vuMULA(&VU1); }
static void VU1MI_MULAi() { _vuMULAi(&VU1); }
static void VU1MI_MULAq() { _vuMULAq(&VU1); }
static void VU1MI_MULAx() { _vuMULAx(&VU1); }
static void VU1MI_MULAy() { _vuMULAy(&VU1); }
static void VU1MI_MULAz() { _vuMULAz(&VU1); }
static void VU1MI_MULAw() { _vuMULAw(&VU1); }
static void VU1MI_MADD()  { _vuMADD(&VU1); }
static void VU1MI_MADDi() { _vuMADDi(&VU1); }
static void VU1MI_MADDq() { _vuMADDq(&VU1); }
static void VU1MI_MADDx() { _vuMADDx(&VU1); }
static void VU1MI_MADDy() { _vuMADDy(&VU1); }
static void VU1MI_MADDz() { _vuMADDz(&VU1); }
static void VU1MI_MADDw() { _vuMADDw(&VU1); }
static void VU1MI_MADDA()  { _vuMADDA(&VU1); }
static void VU1MI_MADDAi() { _vuMADDAi(&VU1); }
static void VU1MI_MADDAq() { _vuMADDAq(&VU1); }
static void VU1MI_MADDAx() { _vuMADDAx(&VU1); }
static void VU1MI_MADDAy() { _vuMADDAy(&VU1); }
static void VU1MI_MADDAz() { _vuMADDAz(&VU1); }
static void VU1MI_MADDAw() { _vuMADDAw(&VU1); }
static void VU1MI_MSUB()  { _vuMSUB(&VU1); }
static void VU1MI_MSUBi() { _vuMSUBi(&VU1); }
static void VU1MI_MSUBq() { _vuMSUBq(&VU1); }
static void VU1MI_MSUBx() { _vuMSUBx(&VU1); }
static void VU1MI_MSUBy() { _vuMSUBy(&VU1); }
static void VU1MI_MSUBz() { _vuMSUBz(&VU1); }
static void VU1MI_MSUBw() { _vuMSUBw(&VU1); }
static void VU1MI_MSUBA()  { _vuMSUBA(&VU1); }
static void VU1MI_MSUBAi() { _vuMSUBAi(&VU1); }
static void VU1MI_MSUBAq() { _vuMSUBAq(&VU1); }
static void VU1MI_MSUBAx() { _vuMSUBAx(&VU1); }
static void VU1MI_MSUBAy() { _vuMSUBAy(&VU1); }
static void VU1MI_MSUBAz() { _vuMSUBAz(&VU1); }
static void VU1MI_MSUBAw() { _vuMSUBAw(&VU1); }
static void VU1MI_MAX()  { _vuMAX(&VU1); }
static void VU1MI_MAXi() { _vuMAXi(&VU1); }
static void VU1MI_MAXx() { _vuMAXx(&VU1); }
static void VU1MI_MAXy() { _vuMAXy(&VU1); }
static void VU1MI_MAXz() { _vuMAXz(&VU1); }
static void VU1MI_MAXw() { _vuMAXw(&VU1); }
static void VU1MI_MINI()  { _vuMINI(&VU1); }
static void VU1MI_MINIi() { _vuMINIi(&VU1); }
static void VU1MI_MINIx() { _vuMINIx(&VU1); }
static void VU1MI_MINIy() { _vuMINIy(&VU1); }
static void VU1MI_MINIz() { _vuMINIz(&VU1); }
static void VU1MI_MINIw() { _vuMINIw(&VU1); }
static void VU1MI_OPMULA() { _vuOPMULA(&VU1); }
static void VU1MI_OPMSUB() { _vuOPMSUB(&VU1); }
static void VU1MI_NOP() { _vuNOP(&VU1); }
static void VU1MI_FTOI0()  { _vuFTOI0(&VU1); }
static void VU1MI_FTOI4()  { _vuFTOI4(&VU1); }
static void VU1MI_FTOI12() { _vuFTOI12(&VU1); }
static void VU1MI_FTOI15() { _vuFTOI15(&VU1); }
static void VU1MI_ITOF0()  { _vuITOF0(&VU1); }
static void VU1MI_ITOF4()  { _vuITOF4(&VU1); }
static void VU1MI_ITOF12() { _vuITOF12(&VU1); }
static void VU1MI_ITOF15() { _vuITOF15(&VU1); }
static void VU1MI_CLIP() { _vuCLIP(&VU1); }

/*****************************************/
/*   VU Micromode Lower instructions    */
/*****************************************/

static void VU1MI_DIV() { _vuDIV(&VU1); }
static void VU1MI_SQRT() { _vuSQRT(&VU1); }
static void VU1MI_RSQRT() { _vuRSQRT(&VU1); }
static void VU1MI_IADD() { _vuIADD(&VU1); }
static void VU1MI_IADDI() { _vuIADDI(&VU1); }
static void VU1MI_IADDIU() { _vuIADDIU(&VU1); }
static void VU1MI_IAND() { _vuIAND(&VU1); }
static void VU1MI_IOR() { _vuIOR(&VU1); }
static void VU1MI_ISUB() { _vuISUB(&VU1); }
static void VU1MI_ISUBIU() { _vuISUBIU(&VU1); }
static void VU1MI_MOVE() { _vuMOVE(&VU1); }
static void VU1MI_MFIR() { _vuMFIR(&VU1); }
static void VU1MI_MTIR() { _vuMTIR(&VU1); }
static void VU1MI_MR32() { _vuMR32(&VU1); }
static void VU1MI_LQ() { _vuLQ(&VU1); }
static void VU1MI_LQD() { _vuLQD(&VU1); }
static void VU1MI_LQI() { _vuLQI(&VU1); }
static void VU1MI_SQ() { _vuSQ(&VU1); }
static void VU1MI_SQD() { _vuSQD(&VU1); }
static void VU1MI_SQI() { _vuSQI(&VU1); }
static void VU1MI_ILW() { _vuILW(&VU1); }
static void VU1MI_ISW() { _vuISW(&VU1); }
static void VU1MI_ILWR() { _vuILWR(&VU1); }
static void VU1MI_ISWR() { _vuISWR(&VU1); }
static void VU1MI_RINIT() { _vuRINIT(&VU1); }
static void VU1MI_RGET()  { _vuRGET(&VU1); }
static void VU1MI_RNEXT() { _vuRNEXT(&VU1); }
static void VU1MI_RXOR()  { _vuRXOR(&VU1); }
static void VU1MI_WAITQ() { _vuWAITQ(&VU1); }
static void VU1MI_FSAND() { _vuFSAND(&VU1); }
static void VU1MI_FSEQ()  { _vuFSEQ(&VU1); }
static void VU1MI_FSOR()  { _vuFSOR(&VU1); }
static void VU1MI_FSSET() { _vuFSSET(&VU1); }
static void VU1MI_FMAND() { _vuFMAND(&VU1); }
static void VU1MI_FMEQ()  { _vuFMEQ(&VU1); }
static void VU1MI_FMOR()  { _vuFMOR(&VU1); }
static void VU1MI_FCAND() { _vuFCAND(&VU1); }
static void VU1MI_FCEQ()  { _vuFCEQ(&VU1); }
static void VU1MI_FCOR()  { _vuFCOR(&VU1); }
static void VU1MI_FCSET() { _vuFCSET(&VU1); }
static void VU1MI_FCGET() { _vuFCGET(&VU1); }
static void VU1MI_IBEQ() { _vuIBEQ(&VU1); }
static void VU1MI_IBGEZ() { _vuIBGEZ(&VU1); }
static void VU1MI_IBGTZ() { _vuIBGTZ(&VU1); }
static void VU1MI_IBLTZ() { _vuIBLTZ(&VU1); }
static void VU1MI_IBLEZ() { _vuIBLEZ(&VU1); }
static void VU1MI_IBNE() { _vuIBNE(&VU1); }
static void VU1MI_B()   { _vuB(&VU1); }
static void VU1MI_BAL() { _vuBAL(&VU1); }
static void VU1MI_JR()   { _vuJR(&VU1); }
static void VU1MI_JALR() { _vuJALR(&VU1); }
static void VU1MI_MFP() { _vuMFP(&VU1); }
static void VU1MI_WAITP() { _vuWAITP(&VU1); }
static void VU1MI_ESADD()   { _vuESADD(&VU1); }
static void VU1MI_ERSADD()  { _vuERSADD(&VU1); }
static void VU1MI_ELENG()   { _vuELENG(&VU1); }
static void VU1MI_ERLENG()  { _vuERLENG(&VU1); }
static void VU1MI_EATANxy() { _vuEATANxy(&VU1); }
static void VU1MI_EATANxz() { _vuEATANxz(&VU1); }
static void VU1MI_ESUM()    { _vuESUM(&VU1); }
static void VU1MI_ERCPR()   { _vuERCPR(&VU1); }
static void VU1MI_ESQRT()   { _vuESQRT(&VU1); }
static void VU1MI_ERSQRT()  { _vuERSQRT(&VU1); }
static void VU1MI_ESIN()    { _vuESIN(&VU1); }
static void VU1MI_EATAN()   { _vuEATAN(&VU1); }
static void VU1MI_EEXP()    { _vuEEXP(&VU1); }
static void VU1MI_XITOP()   { _vuXITOP(&VU1); }
static void VU1MI_XGKICK()  { _vuXGKICK(&VU1); }
static void VU1MI_XTOP()    { _vuXTOP(&VU1); }



/****************************************/
/*   VU Micromode Upper instructions    */
/****************************************/

static void __vuRegsCall VU1regsMI_ABS(_VURegsNum *VUregsn)  { _vuRegsABS(&VU1, VUregsn); }
static void __vuRegsCall VU1regsMI_ADD(_VURegsNum *VUregsn)  { _vuRegsADD(&VU1, VUregsn); }
static void __vuRegsCall VU1regsMI_ADDi(_VURegsNum *VUregsn) { _vuRegsADDi(&VU1, VUregsn); }
static void __vuRegsCall VU1regsMI_ADDq(_VURegsNum *VUregsn) { _vuRegsADDq(&VU1, VUregsn); }
static void __vuRegsCall VU1regsMI_ADDx(_VURegsNum *VUregsn) { _vuRegsADDx(&VU1, VUregsn); }
static void __vuRegsCall VU1regsMI_ADDy(_VURegsNum *VUregsn) { _vuRegsADDy(&VU1, VUregsn); }
static void __vuRegsCall VU1regsMI_ADDz(_VURegsNum *VUregsn) { _vuRegsADDz(&VU1, VUregsn); }
static void __vuRegsCall VU1regsMI_ADDw(_VURegsNum *VUregsn) { _vuRegsADDw(&VU1, VUregsn); }
static void __vuRegsCall VU1regsMI_ADDA(_VURegsNum *VUregsn) { _vuRegsADDA(&VU1, VUregsn); }
static void __vuRegsCall VU1regsMI_ADDAi(_VURegsNum *VUregsn) { _vuRegsADDAi(&VU1, VUregsn); }
static void __vuRegsCall VU1regsMI_ADDAq(_VURegsNum *VUregsn) { _vuRegsADDAq(&VU1, VUregsn); }
static void __vuRegsCall VU1regsMI_ADDAx(_VURegsNum *VUregsn) { _vuRegsADDAx(&VU1, VUregsn); }
static void __vuRegsCall VU1regsMI_ADDAy(_VURegsNum *VUregsn) { _vuRegsADDAy(&VU1, VUregsn); }
static void __vuRegsCall VU1regsMI_ADDAz(_VURegsNum *VUregsn) { _vuRegsADDAz(&VU1, VUregsn); }
static void __vuRegsCall VU1regsMI_ADDAw(_VURegsNum *VUregsn) { _vuRegsADDAw(&VU1, VUregsn); }
static void __vuRegsCall VU1regsMI_SUB(_VURegsNum *VUregsn)  { _vuRegsSUB(&VU1, VUregsn); }
static void __vuRegsCall VU1regsMI_SUBi(_VURegsNum *VUregsn) { _vuRegsSUBi(&VU1, VUregsn); }
static void __vuRegsCall VU1regsMI_SUBq(_VURegsNum *VUregsn) { _vuRegsSUBq(&VU1, VUregsn); }
static void __vuRegsCall VU1regsMI_SUBx(_VURegsNum *VUregsn) { _vuRegsSUBx(&VU1, VUregsn); }
static void __vuRegsCall VU1regsMI_SUBy(_VURegsNum *VUregsn) { _vuRegsSUBy(&VU1, VUregsn); }
static void __vuRegsCall VU1regsMI_SUBz(_VURegsNum *VUregsn) { _vuRegsSUBz(&VU1, VUregsn); }
static void __vuRegsCall VU1regsMI_SUBw(_VURegsNum *VUregsn) { _vuRegsSUBw(&VU1, VUregsn); }
static void __vuRegsCall VU1regsMI_SUBA(_VURegsNum *VUregsn)  { _vuRegsSUBA(&VU1, VUregsn); }
static void __vuRegsCall VU1regsMI_SUBAi(_VURegsNum *VUregsn) { _vuRegsSUBAi(&VU1, VUregsn); }
static void __vuRegsCall VU1regsMI_SUBAq(_VURegsNum *VUregsn) { _vuRegsSUBAq(&VU1, VUregsn); }
static void __vuRegsCall VU1regsMI_SUBAx(_VURegsNum *VUregsn) { _vuRegsSUBAx(&VU1, VUregsn); }
static void __vuRegsCall VU1regsMI_SUBAy(_VURegsNum *VUregsn) { _vuRegsSUBAy(&VU1, VUregsn); }
static void __vuRegsCall VU1regsMI_SUBAz(_VURegsNum *VUregsn) { _vuRegsSUBAz(&VU1, VUregsn); }
static void __vuRegsCall VU1regsMI_SUBAw(_VURegsNum *VUregsn) { _vuRegsSUBAw(&VU1, VUregsn); }
static void __vuRegsCall VU1regsMI_MUL(_VURegsNum *VUregsn)  { _vuRegsMUL(&VU1, VUregsn); }
static void __vuRegsCall VU1regsMI_MULi(_VURegsNum *VUregsn) { _vuRegsMULi(&VU1, VUregsn); }
static void __vuRegsCall VU1regsMI_MULq(_VURegsNum *VUregsn) { _vuRegsMULq(&VU1, VUregsn); }
static void __vuRegsCall VU1regsMI_MULx(_VURegsNum *VUregsn) { _vuRegsMULx(&VU1, VUregsn); }
static void __vuRegsCall VU1regsMI_MULy(_VURegsNum *VUregsn) { _vuRegsMULy(&VU1, VUregsn); }
static void __vuRegsCall VU1regsMI_MULz(_VURegsNum *VUregsn) { _vuRegsMULz(&VU1, VUregsn); }
static void __vuRegsCall VU1regsMI_MULw(_VURegsNum *VUregsn) { _vuRegsMULw(&VU1, VUregsn); }
static void __vuRegsCall VU1regsMI_MULA(_VURegsNum *VUregsn)  { _vuRegsMULA(&VU1, VUregsn); }
static void __vuRegsCall VU1regsMI_MULAi(_VURegsNum *VUregsn) { _vuRegsMULAi(&VU1, VUregsn); }
static void __vuRegsCall VU1regsMI_MULAq(_VURegsNum *VUregsn) { _vuRegsMULAq(&VU1, VUregsn); }
static void __vuRegsCall VU1regsMI_MULAx(_VURegsNum *VUregsn) { _vuRegsMULAx(&VU1, VUregsn); }
static void __vuRegsCall VU1regsMI_MULAy(_VURegsNum *VUregsn) { _vuRegsMULAy(&VU1, VUregsn); }
static void __vuRegsCall VU1regsMI_MULAz(_VURegsNum *VUregsn) { _vuRegsMULAz(&VU1, VUregsn); }
static void __vuRegsCall VU1regsMI_MULAw(_VURegsNum *VUregsn) { _vuRegsMULAw(&VU1, VUregsn); }
static void __vuRegsCall VU1regsMI_MADD(_VURegsNum *VUregsn)  { _vuRegsMADD(&VU1, VUregsn); }
static void __vuRegsCall VU1regsMI_MADDi(_VURegsNum *VUregsn) { _vuRegsMADDi(&VU1, VUregsn); }
static void __vuRegsCall VU1regsMI_MADDq(_VURegsNum *VUregsn) { _vuRegsMADDq(&VU1, VUregsn); }
static void __vuRegsCall VU1regsMI_MADDx(_VURegsNum *VUregsn) { _vuRegsMADDx(&VU1, VUregsn); }
static void __vuRegsCall VU1regsMI_MADDy(_VURegsNum *VUregsn) { _vuRegsMADDy(&VU1, VUregsn); }
static void __vuRegsCall VU1regsMI_MADDz(_VURegsNum *VUregsn) { _vuRegsMADDz(&VU1, VUregsn); }
static void __vuRegsCall VU1regsMI_MADDw(_VURegsNum *VUregsn) { _vuRegsMADDw(&VU1, VUregsn); }
static void __vuRegsCall VU1regsMI_MADDA(_VURegsNum *VUregsn)  { _vuRegsMADDA(&VU1, VUregsn); }
static void __vuRegsCall VU1regsMI_MADDAi(_VURegsNum *VUregsn) { _vuRegsMADDAi(&VU1, VUregsn); }
static void __vuRegsCall VU1regsMI_MADDAq(_VURegsNum *VUregsn) { _vuRegsMADDAq(&VU1, VUregsn); }
static void __vuRegsCall VU1regsMI_MADDAx(_VURegsNum *VUregsn) { _vuRegsMADDAx(&VU1, VUregsn); }
static void __vuRegsCall VU1regsMI_MADDAy(_VURegsNum *VUregsn) { _vuRegsMADDAy(&VU1, VUregsn); }
static void __vuRegsCall VU1regsMI_MADDAz(_VURegsNum *VUregsn) { _vuRegsMADDAz(&VU1, VUregsn); }
static void __vuRegsCall VU1regsMI_MADDAw(_VURegsNum *VUregsn) { _vuRegsMADDAw(&VU1, VUregsn); }
static void __vuRegsCall VU1regsMI_MSUB(_VURegsNum *VUregsn)  { _vuRegsMSUB(&VU1, VUregsn); }
static void __vuRegsCall VU1regsMI_MSUBi(_VURegsNum *VUregsn) { _vuRegsMSUBi(&VU1, VUregsn); }
static void __vuRegsCall VU1regsMI_MSUBq(_VURegsNum *VUregsn) { _vuRegsMSUBq(&VU1, VUregsn); }
static void __vuRegsCall VU1regsMI_MSUBx(_VURegsNum *VUregsn) { _vuRegsMSUBx(&VU1, VUregsn); }
static void __vuRegsCall VU1regsMI_MSUBy(_VURegsNum *VUregsn) { _vuRegsMSUBy(&VU1, VUregsn); }
static void __vuRegsCall VU1regsMI_MSUBz(_VURegsNum *VUregsn) { _vuRegsMSUBz(&VU1, VUregsn); }
static void __vuRegsCall VU1regsMI_MSUBw(_VURegsNum *VUregsn) { _vuRegsMSUBw(&VU1, VUregsn); }
static void __vuRegsCall VU1regsMI_MSUBA(_VURegsNum *VUregsn)  { _vuRegsMSUBA(&VU1, VUregsn); }
static void __vuRegsCall VU1regsMI_MSUBAi(_VURegsNum *VUregsn) { _vuRegsMSUBAi(&VU1, VUregsn); }
static void __vuRegsCall VU1regsMI_MSUBAq(_VURegsNum *VUregsn) { _vuRegsMSUBAq(&VU1, VUregsn); }
static void __vuRegsCall VU1regsMI_MSUBAx(_VURegsNum *VUregsn) { _vuRegsMSUBAx(&VU1, VUregsn); }
static void __vuRegsCall VU1regsMI_MSUBAy(_VURegsNum *VUregsn) { _vuRegsMSUBAy(&VU1, VUregsn); }
static void __vuRegsCall VU1regsMI_MSUBAz(_VURegsNum *VUregsn) { _vuRegsMSUBAz(&VU1, VUregsn); }
static void __vuRegsCall VU1regsMI_MSUBAw(_VURegsNum *VUregsn) { _vuRegsMSUBAw(&VU1, VUregsn); }
static void __vuRegsCall VU1regsMI_MAX(_VURegsNum *VUregsn)  { _vuRegsMAX(&VU1, VUregsn); }
static void __vuRegsCall VU1regsMI_MAXi(_VURegsNum *VUregsn) { _vuRegsMAXi(&VU1, VUregsn); }
static void __vuRegsCall VU1regsMI_MAXx(_VURegsNum *VUregsn) { _vuRegsMAXx(&VU1, VUregsn); }
static void __vuRegsCall VU1regsMI_MAXy(_VURegsNum *VUregsn) { _vuRegsMAXy(&VU1, VUregsn); }
static void __vuRegsCall VU1regsMI_MAXz(_VURegsNum *VUregsn) { _vuRegsMAXz(&VU1, VUregsn); }
static void __vuRegsCall VU1regsMI_MAXw(_VURegsNum *VUregsn) { _vuRegsMAXw(&VU1, VUregsn); }
static void __vuRegsCall VU1regsMI_MINI(_VURegsNum *VUregsn)  { _vuRegsMINI(&VU1, VUregsn); }
static void __vuRegsCall VU1regsMI_MINIi(_VURegsNum *VUregsn) { _vuRegsMINIi(&VU1, VUregsn); }
static void __vuRegsCall VU1regsMI_MINIx(_VURegsNum *VUregsn) { _vuRegsMINIx(&VU1, VUregsn); }
static void __vuRegsCall VU1regsMI_MINIy(_VURegsNum *VUregsn) { _vuRegsMINIy(&VU1, VUregsn); }
static void __vuRegsCall VU1regsMI_MINIz(_VURegsNum *VUregsn) { _vuRegsMINIz(&VU1, VUregsn); }
static void __vuRegsCall VU1regsMI_MINIw(_VURegsNum *VUregsn) { _vuRegsMINIw(&VU1, VUregsn); }
static void __vuRegsCall VU1regsMI_OPMULA(_VURegsNum *VUregsn) { _vuRegsOPMULA(&VU1, VUregsn); }
static void __vuRegsCall VU1regsMI_OPMSUB(_VURegsNum *VUregsn) { _vuRegsOPMSUB(&VU1, VUregsn); }
static void __vuRegsCall VU1regsMI_NOP(_VURegsNum *VUregsn) { _vuRegsNOP(&VU1, VUregsn); }
static void __vuRegsCall VU1regsMI_FTOI0(_VURegsNum *VUregsn)  { _vuRegsFTOI0(&VU1, VUregsn); }
static void __vuRegsCall VU1regsMI_FTOI4(_VURegsNum *VUregsn)  { _vuRegsFTOI4(&VU1, VUregsn); }
static void __vuRegsCall VU1regsMI_FTOI12(_VURegsNum *VUregsn) { _vuRegsFTOI12(&VU1, VUregsn); }
static void __vuRegsCall VU1regsMI_FTOI15(_VURegsNum *VUregsn) { _vuRegsFTOI15(&VU1, VUregsn); }
static void __vuRegsCall VU1regsMI_ITOF0(_VURegsNum *VUregsn)  { _vuRegsITOF0(&VU1, VUregsn); }
static void __vuRegsCall VU1regsMI_ITOF4(_VURegsNum *VUregsn)  { _vuRegsITOF4(&VU1, VUregsn); }
static void __vuRegsCall VU1regsMI_ITOF12(_VURegsNum *VUregsn) { _vuRegsITOF12(&VU1, VUregsn); }
static void __vuRegsCall VU1regsMI_ITOF15(_VURegsNum *VUregsn) { _vuRegsITOF15(&VU1, VUregsn); }
static void __vuRegsCall VU1regsMI_CLIP(_VURegsNum *VUregsn) { _vuRegsCLIP(&VU1, VUregsn); }

/*****************************************/
/*   VU Micromode Lower instructions    */
/*****************************************/

static void __vuRegsCall VU1regsMI_DIV(_VURegsNum *VUregsn) { _vuRegsDIV(&VU1, VUregsn); }
static void __vuRegsCall VU1regsMI_SQRT(_VURegsNum *VUregsn) { _vuRegsSQRT(&VU1, VUregsn); }
static void __vuRegsCall VU1regsMI_RSQRT(_VURegsNum *VUregsn) { _vuRegsRSQRT(&VU1, VUregsn); }
static void __vuRegsCall VU1regsMI_IADD(_VURegsNum *VUregsn) { _vuRegsIADD(&VU1, VUregsn); }
static void __vuRegsCall VU1regsMI_IADDI(_VURegsNum *VUregsn) { _vuRegsIADDI(&VU1, VUregsn); }
static void __vuRegsCall VU1regsMI_IADDIU(_VURegsNum *VUregsn) { _vuRegsIADDIU(&VU1, VUregsn); }
static void __vuRegsCall VU1regsMI_IAND(_VURegsNum *VUregsn) { _vuRegsIAND(&VU1, VUregsn); }
static void __vuRegsCall VU1regsMI_IOR(_VURegsNum *VUregsn) { _vuRegsIOR(&VU1, VUregsn); }
static void __vuRegsCall VU1regsMI_ISUB(_VURegsNum *VUregsn) { _vuRegsISUB(&VU1, VUregsn); }
static void __vuRegsCall VU1regsMI_ISUBIU(_VURegsNum *VUregsn) { _vuRegsISUBIU(&VU1, VUregsn); }
static void __vuRegsCall VU1regsMI_MOVE(_VURegsNum *VUregsn) { _vuRegsMOVE(&VU1, VUregsn); }
static void __vuRegsCall VU1regsMI_MFIR(_VURegsNum *VUregsn) { _vuRegsMFIR(&VU1, VUregsn); }
static void __vuRegsCall VU1regsMI_MTIR(_VURegsNum *VUregsn) { _vuRegsMTIR(&VU1, VUregsn); }
static void __vuRegsCall VU1regsMI_MR32(_VURegsNum *VUregsn) { _vuRegsMR32(&VU1, VUregsn); }
static void __vuRegsCall VU1regsMI_LQ(_VURegsNum *VUregsn) { _vuRegsLQ(&VU1, VUregsn); }
static void __vuRegsCall VU1regsMI_LQD(_VURegsNum *VUregsn) { _vuRegsLQD(&VU1, VUregsn); }
static void __vuRegsCall VU1regsMI_LQI(_VURegsNum *VUregsn) { _vuRegsLQI(&VU1, VUregsn); }
static void __vuRegsCall VU1regsMI_SQ(_VURegsNum *VUregsn) { _vuRegsSQ(&VU1, VUregsn); }
static void __vuRegsCall VU1regsMI_SQD(_VURegsNum *VUregsn) { _vuRegsSQD(&VU1, VUregsn); }
static void __vuRegsCall VU1regsMI_SQI(_VURegsNum *VUregsn) { _vuRegsSQI(&VU1, VUregsn); }
static void __vuRegsCall VU1regsMI_ILW(_VURegsNum *VUregsn) { _vuRegsILW(&VU1, VUregsn); }
static void __vuRegsCall VU1regsMI_ISW(_VURegsNum *VUregsn) { _vuRegsISW(&VU1, VUregsn); }
static void __vuRegsCall VU1regsMI_ILWR(_VURegsNum *VUregsn) { _vuRegsILWR(&VU1, VUregsn); }
static void __vuRegsCall VU1regsMI_ISWR(_VURegsNum *VUregsn) { _vuRegsISWR(&VU1, VUregsn); }
static void __vuRegsCall VU1regsMI_RINIT(_VURegsNum *VUregsn) { _vuRegsRINIT(&VU1, VUregsn); }
static void __vuRegsCall VU1regsMI_RGET(_VURegsNum *VUregsn)  { _vuRegsRGET(&VU1, VUregsn); }
static void __vuRegsCall VU1regsMI_RNEXT(_VURegsNum *VUregsn) { _vuRegsRNEXT(&VU1, VUregsn); }
static void __vuRegsCall VU1regsMI_RXOR(_VURegsNum *VUregsn)  { _vuRegsRXOR(&VU1, VUregsn); }
static void __vuRegsCall VU1regsMI_WAITQ(_VURegsNum *VUregsn) { _vuRegsWAITQ(&VU1, VUregsn); }
static void __vuRegsCall VU1regsMI_FSAND(_VURegsNum *VUregsn) { _vuRegsFSAND(&VU1, VUregsn); }
static void __vuRegsCall VU1regsMI_FSEQ(_VURegsNum *VUregsn)  { _vuRegsFSEQ(&VU1, VUregsn); }
static void __vuRegsCall VU1regsMI_FSOR(_VURegsNum *VUregsn)  { _vuRegsFSOR(&VU1, VUregsn); }
static void __vuRegsCall VU1regsMI_FSSET(_VURegsNum *VUregsn) { _vuRegsFSSET(&VU1, VUregsn); }
static void __vuRegsCall VU1regsMI_FMAND(_VURegsNum *VUregsn) { _vuRegsFMAND(&VU1, VUregsn); }
static void __vuRegsCall VU1regsMI_FMEQ(_VURegsNum *VUregsn)  { _vuRegsFMEQ(&VU1, VUregsn); }
static void __vuRegsCall VU1regsMI_FMOR(_VURegsNum *VUregsn)  { _vuRegsFMOR(&VU1, VUregsn); }
static void __vuRegsCall VU1regsMI_FCAND(_VURegsNum *VUregsn) { _vuRegsFCAND(&VU1, VUregsn); }
static void __vuRegsCall VU1regsMI_FCEQ(_VURegsNum *VUregsn)  { _vuRegsFCEQ(&VU1, VUregsn); }
static void __vuRegsCall VU1regsMI_FCOR(_VURegsNum *VUregsn)  { _vuRegsFCOR(&VU1, VUregsn); }
static void __vuRegsCall VU1regsMI_FCSET(_VURegsNum *VUregsn) { _vuRegsFCSET(&VU1, VUregsn); }
static void __vuRegsCall VU1regsMI_FCGET(_VURegsNum *VUregsn) { _vuRegsFCGET(&VU1, VUregsn); }
static void __vuRegsCall VU1regsMI_IBEQ(_VURegsNum *VUregsn) { _vuRegsIBEQ(&VU1, VUregsn); }
static void __vuRegsCall VU1regsMI_IBGEZ(_VURegsNum *VUregsn) { _vuRegsIBGEZ(&VU1, VUregsn); }
static void __vuRegsCall VU1regsMI_IBGTZ(_VURegsNum *VUregsn) { _vuRegsIBGTZ(&VU1, VUregsn); }
static void __vuRegsCall VU1regsMI_IBLTZ(_VURegsNum *VUregsn) { _vuRegsIBLTZ(&VU1, VUregsn); }
static void __vuRegsCall VU1regsMI_IBLEZ(_VURegsNum *VUregsn) { _vuRegsIBLEZ(&VU1, VUregsn); }
static void __vuRegsCall VU1regsMI_IBNE(_VURegsNum *VUregsn) { _vuRegsIBNE(&VU1, VUregsn); }
static void __vuRegsCall VU1regsMI_B(_VURegsNum *VUregsn)   { _vuRegsB(&VU1, VUregsn); }
static void __vuRegsCall VU1regsMI_BAL(_VURegsNum *VUregsn) { _vuRegsBAL(&VU1, VUregsn); }
static void __vuRegsCall VU1regsMI_JR(_VURegsNum *VUregsn)   { _vuRegsJR(&VU1, VUregsn); }
static void __vuRegsCall VU1regsMI_JALR(_VURegsNum *VUregsn) { _vuRegsJALR(&VU1, VUregsn); }
static void __vuRegsCall VU1regsMI_MFP(_VURegsNum *VUregsn) { _vuRegsMFP(&VU1, VUregsn); }
static void __vuRegsCall VU1regsMI_WAITP(_VURegsNum *VUregsn) { _vuRegsWAITP(&VU1, VUregsn); }
static void __vuRegsCall VU1regsMI_ESADD(_VURegsNum *VUregsn)   { _vuRegsESADD(&VU1, VUregsn); }
static void __vuRegsCall VU1regsMI_ERSADD(_VURegsNum *VUregsn)  { _vuRegsERSADD(&VU1, VUregsn); }
static void __vuRegsCall VU1regsMI_ELENG(_VURegsNum *VUregsn)   { _vuRegsELENG(&VU1, VUregsn); }
static void __vuRegsCall VU1regsMI_ERLENG(_VURegsNum *VUregsn)  { _vuRegsERLENG(&VU1, VUregsn); }
static void __vuRegsCall VU1regsMI_EATANxy(_VURegsNum *VUregsn) { _vuRegsEATANxy(&VU1, VUregsn); }
static void __vuRegsCall VU1regsMI_EATANxz(_VURegsNum *VUregsn) { _vuRegsEATANxz(&VU1, VUregsn); }
static void __vuRegsCall VU1regsMI_ESUM(_VURegsNum *VUregsn)    { _vuRegsESUM(&VU1, VUregsn); }
static void __vuRegsCall VU1regsMI_ERCPR(_VURegsNum *VUregsn)   { _vuRegsERCPR(&VU1, VUregsn); }
static void __vuRegsCall VU1regsMI_ESQRT(_VURegsNum *VUregsn)   { _vuRegsESQRT(&VU1, VUregsn); }
static void __vuRegsCall VU1regsMI_ERSQRT(_VURegsNum *VUregsn)  { _vuRegsERSQRT(&VU1, VUregsn); }
static void __vuRegsCall VU1regsMI_ESIN(_VURegsNum *VUregsn)    { _vuRegsESIN(&VU1, VUregsn); }
static void __vuRegsCall VU1regsMI_EATAN(_VURegsNum *VUregsn)   { _vuRegsEATAN(&VU1, VUregsn); }
static void __vuRegsCall VU1regsMI_EEXP(_VURegsNum *VUregsn)    { _vuRegsEEXP(&VU1, VUregsn); }
static void __vuRegsCall VU1regsMI_XITOP(_VURegsNum *VUregsn)   { _vuRegsXITOP(&VU1, VUregsn); }
static void __vuRegsCall VU1regsMI_XGKICK(_VURegsNum *VUregsn)  { _vuRegsXGKICK(&VU1, VUregsn); }
static void __vuRegsCall VU1regsMI_XTOP(_VURegsNum *VUregsn)    { _vuRegsXTOP(&VU1, VUregsn); }

static void VU1unknown() {
	pxFailDev("Unknown VU micromode opcode called");
	CPU_LOG("Unknown VU micromode opcode called");
}

static void __vuRegsCall VU1regsunknown(_VURegsNum *VUregsn) {
	pxFailDev("Unknown VU micromode opcode called");
	CPU_LOG("Unknown VU micromode opcode called");
}



// --------------------------------------------------------------------------------------
//  VU Micromode Tables/Opcodes defs macros
// --------------------------------------------------------------------------------------

#define _vuTablesMess(PREFIX, FNTYPE) \
 static __aligned16 const FNTYPE PREFIX##LowerOP_T3_00_OPCODE[32] = { \
	PREFIX##unknown  , PREFIX##unknown  , PREFIX##unknown , PREFIX##unknown, \
	PREFIX##unknown  , PREFIX##unknown  , PREFIX##unknown , PREFIX##unknown,  \
	PREFIX##unknown  , PREFIX##unknown  , PREFIX##unknown , PREFIX##unknown,  \
	PREFIX##MI_MOVE  , PREFIX##MI_LQI   , PREFIX##MI_DIV  , PREFIX##MI_MTIR,  \
	PREFIX##MI_RNEXT , PREFIX##unknown  , PREFIX##unknown , PREFIX##unknown, /* 0x10 */ \
	PREFIX##unknown  , PREFIX##unknown  , PREFIX##unknown , PREFIX##unknown,  \
	PREFIX##unknown  , PREFIX##MI_MFP   , PREFIX##MI_XTOP , PREFIX##MI_XGKICK,  \
	PREFIX##MI_ESADD , PREFIX##MI_EATANxy, PREFIX##MI_ESQRT, PREFIX##MI_ESIN,  \
}; \
 \
 static __aligned16 const FNTYPE PREFIX##LowerOP_T3_01_OPCODE[32] = { \
	PREFIX##unknown  , PREFIX##unknown  , PREFIX##unknown , PREFIX##unknown, \
	PREFIX##unknown  , PREFIX##unknown  , PREFIX##unknown , PREFIX##unknown,  \
	PREFIX##unknown  , PREFIX##unknown  , PREFIX##unknown , PREFIX##unknown,  \
	PREFIX##MI_MR32  , PREFIX##MI_SQI   , PREFIX##MI_SQRT , PREFIX##MI_MFIR,  \
	PREFIX##MI_RGET  , PREFIX##unknown  , PREFIX##unknown , PREFIX##unknown, /* 0x10 */ \
	PREFIX##unknown  , PREFIX##unknown  , PREFIX##unknown , PREFIX##unknown,  \
	PREFIX##unknown  , PREFIX##unknown  , PREFIX##MI_XITOP, PREFIX##unknown,  \
	PREFIX##MI_ERSADD, PREFIX##MI_EATANxz, PREFIX##MI_ERSQRT, PREFIX##MI_EATAN, \
}; \
 \
 static __aligned16 const FNTYPE PREFIX##LowerOP_T3_10_OPCODE[32] = { \
	PREFIX##unknown  , PREFIX##unknown  , PREFIX##unknown , PREFIX##unknown, \
	PREFIX##unknown  , PREFIX##unknown  , PREFIX##unknown , PREFIX##unknown,  \
	PREFIX##unknown  , PREFIX##unknown  , PREFIX##unknown , PREFIX##unknown,  \
	PREFIX##unknown  , PREFIX##MI_LQD   , PREFIX##MI_RSQRT, PREFIX##MI_ILWR,  \
	PREFIX##MI_RINIT , PREFIX##unknown  , PREFIX##unknown , PREFIX##unknown, /* 0x10 */ \
	PREFIX##unknown  , PREFIX##unknown  , PREFIX##unknown , PREFIX##unknown,  \
	PREFIX##unknown  , PREFIX##unknown  , PREFIX##unknown , PREFIX##unknown,  \
	PREFIX##MI_ELENG , PREFIX##MI_ESUM  , PREFIX##MI_ERCPR, PREFIX##MI_EEXP,  \
}; \
 \
 static __aligned16 const FNTYPE PREFIX##LowerOP_T3_11_OPCODE[32] = { \
	PREFIX##unknown  , PREFIX##unknown  , PREFIX##unknown , PREFIX##unknown, \
	PREFIX##unknown  , PREFIX##unknown  , PREFIX##unknown , PREFIX##unknown,  \
	PREFIX##unknown  , PREFIX##unknown  , PREFIX##unknown , PREFIX##unknown,  \
	PREFIX##unknown  , PREFIX##MI_SQD   , PREFIX##MI_WAITQ, PREFIX##MI_ISWR,  \
	PREFIX##MI_RXOR  , PREFIX##unknown  , PREFIX##unknown , PREFIX##unknown, /* 0x10 */ \
	PREFIX##unknown  , PREFIX##unknown  , PREFIX##unknown , PREFIX##unknown,  \
	PREFIX##unknown  , PREFIX##unknown  , PREFIX##unknown , PREFIX##unknown,  \
	PREFIX##MI_ERLENG, PREFIX##unknown  , PREFIX##MI_WAITP, PREFIX##unknown,  \
}; \
 \
 static __aligned16 const FNTYPE PREFIX##LowerOP_OPCODE[64] = { \
	PREFIX##unknown  , PREFIX##unknown  , PREFIX##unknown , PREFIX##unknown, \
	PREFIX##unknown  , PREFIX##unknown  , PREFIX##unknown , PREFIX##unknown,  \
	PREFIX##unknown  , PREFIX##unknown  , PREFIX##unknown , PREFIX##unknown,  \
	PREFIX##unknown  , PREFIX##unknown  , PREFIX##unknown , PREFIX##unknown,  \
	PREFIX##unknown  , PREFIX##unknown  , PREFIX##unknown , PREFIX##unknown, /* 0x10 */  \
	PREFIX##unknown  , PREFIX##unknown  , PREFIX##unknown , PREFIX##unknown,  \
	PREFIX##unknown  , PREFIX##unknown  , PREFIX##unknown , PREFIX##unknown,  \
	PREFIX##unknown  , PREFIX##unknown  , PREFIX##unknown , PREFIX##unknown,  \
	PREFIX##unknown  , PREFIX##unknown  , PREFIX##unknown , PREFIX##unknown, /* 0x20 */  \
	PREFIX##unknown  , PREFIX##unknown  , PREFIX##unknown , PREFIX##unknown,  \
	PREFIX##unknown  , PREFIX##unknown  , PREFIX##unknown , PREFIX##unknown,  \
	PREFIX##unknown  , PREFIX##unknown  , PREFIX##unknown , PREFIX##unknown,  \
	PREFIX##MI_IADD  , PREFIX##MI_ISUB  , PREFIX##MI_IADDI, PREFIX##unknown, /* 0x30 */ \
	PREFIX##MI_IAND  , PREFIX##MI_IOR   , PREFIX##unknown , PREFIX##unknown,  \
	PREFIX##unknown  , PREFIX##unknown  , PREFIX##unknown , PREFIX##unknown,  \
	PREFIX##LowerOP_T3_00, PREFIX##LowerOP_T3_01, PREFIX##LowerOP_T3_10, PREFIX##LowerOP_T3_11,  \
}; \
 \
__aligned16 const FNTYPE PREFIX##_LOWER_OPCODE[128] = { \
	PREFIX##MI_LQ    , PREFIX##MI_SQ    , PREFIX##unknown , PREFIX##unknown,  \
	PREFIX##MI_ILW   , PREFIX##MI_ISW   , PREFIX##unknown , PREFIX##unknown,  \
	PREFIX##MI_IADDIU, PREFIX##MI_ISUBIU, PREFIX##unknown , PREFIX##unknown,  \
	PREFIX##unknown  , PREFIX##unknown  , PREFIX##unknown , PREFIX##unknown, \
	PREFIX##MI_FCEQ  , PREFIX##MI_FCSET , PREFIX##MI_FCAND, PREFIX##MI_FCOR, /* 0x10 */ \
	PREFIX##MI_FSEQ  , PREFIX##MI_FSSET , PREFIX##MI_FSAND, PREFIX##MI_FSOR, \
	PREFIX##MI_FMEQ  , PREFIX##unknown  , PREFIX##MI_FMAND, PREFIX##MI_FMOR, \
	PREFIX##MI_FCGET , PREFIX##unknown  , PREFIX##unknown , PREFIX##unknown, \
	PREFIX##MI_B     , PREFIX##MI_BAL   , PREFIX##unknown , PREFIX##unknown, /* 0x20 */  \
	PREFIX##MI_JR    , PREFIX##MI_JALR  , PREFIX##unknown , PREFIX##unknown, \
	PREFIX##MI_IBEQ  , PREFIX##MI_IBNE  , PREFIX##unknown , PREFIX##unknown, \
	PREFIX##MI_IBLTZ , PREFIX##MI_IBGTZ , PREFIX##MI_IBLEZ, PREFIX##MI_IBGEZ, \
	PREFIX##unknown  , PREFIX##unknown  , PREFIX##unknown , PREFIX##unknown, /* 0x30 */ \
	PREFIX##unknown  , PREFIX##unknown  , PREFIX##unknown , PREFIX##unknown,  \
	PREFIX##unknown  , PREFIX##unknown  , PREFIX##unknown , PREFIX##unknown,  \
	PREFIX##unknown  , PREFIX##unknown  , PREFIX##unknown , PREFIX##unknown,  \
	PREFIX##LowerOP  , PREFIX##unknown  , PREFIX##unknown , PREFIX##unknown, /* 0x40*/  \
	PREFIX##unknown  , PREFIX##unknown  , PREFIX##unknown , PREFIX##unknown,  \
	PREFIX##unknown  , PREFIX##unknown  , PREFIX##unknown , PREFIX##unknown,  \
	PREFIX##unknown  , PREFIX##unknown  , PREFIX##unknown , PREFIX##unknown,  \
	PREFIX##unknown  , PREFIX##unknown  , PREFIX##unknown , PREFIX##unknown, /* 0x50 */ \
	PREFIX##unknown  , PREFIX##unknown  , PREFIX##unknown , PREFIX##unknown,  \
	PREFIX##unknown  , PREFIX##unknown  , PREFIX##unknown , PREFIX##unknown,  \
	PREFIX##unknown  , PREFIX##unknown  , PREFIX##unknown , PREFIX##unknown,  \
	PREFIX##unknown  , PREFIX##unknown  , PREFIX##unknown , PREFIX##unknown, /* 0x60 */ \
	PREFIX##unknown  , PREFIX##unknown  , PREFIX##unknown , PREFIX##unknown,  \
	PREFIX##unknown  , PREFIX##unknown  , PREFIX##unknown , PREFIX##unknown,  \
	PREFIX##unknown  , PREFIX##unknown  , PREFIX##unknown , PREFIX##unknown,  \
	PREFIX##unknown  , PREFIX##unknown  , PREFIX##unknown , PREFIX##unknown, /* 0x70 */ \
	PREFIX##unknown  , PREFIX##unknown  , PREFIX##unknown , PREFIX##unknown,  \
	PREFIX##unknown  , PREFIX##unknown  , PREFIX##unknown , PREFIX##unknown,  \
	PREFIX##unknown  , PREFIX##unknown  , PREFIX##unknown , PREFIX##unknown,  \
}; \
 \
 static __aligned16 const FNTYPE PREFIX##_UPPER_FD_00_TABLE[32] = { \
	PREFIX##MI_ADDAx, PREFIX##MI_SUBAx , PREFIX##MI_MADDAx, PREFIX##MI_MSUBAx, \
	PREFIX##MI_ITOF0, PREFIX##MI_FTOI0, PREFIX##MI_MULAx , PREFIX##MI_MULAq , \
	PREFIX##MI_ADDAq, PREFIX##MI_SUBAq, PREFIX##MI_ADDA  , PREFIX##MI_SUBA  , \
	PREFIX##unknown , PREFIX##unknown , PREFIX##unknown  , PREFIX##unknown  , \
	PREFIX##unknown , PREFIX##unknown , PREFIX##unknown  , PREFIX##unknown  , \
	PREFIX##unknown , PREFIX##unknown , PREFIX##unknown  , PREFIX##unknown  , \
	PREFIX##unknown , PREFIX##unknown , PREFIX##unknown  , PREFIX##unknown  , \
	PREFIX##unknown , PREFIX##unknown , PREFIX##unknown  , PREFIX##unknown  , \
}; \
 \
 static __aligned16 const FNTYPE PREFIX##_UPPER_FD_01_TABLE[32] = { \
	PREFIX##MI_ADDAy , PREFIX##MI_SUBAy  , PREFIX##MI_MADDAy, PREFIX##MI_MSUBAy, \
	PREFIX##MI_ITOF4 , PREFIX##MI_FTOI4 , PREFIX##MI_MULAy , PREFIX##MI_ABS   , \
	PREFIX##MI_MADDAq, PREFIX##MI_MSUBAq, PREFIX##MI_MADDA , PREFIX##MI_MSUBA , \
	PREFIX##unknown  , PREFIX##unknown  , PREFIX##unknown  , PREFIX##unknown  , \
	PREFIX##unknown  , PREFIX##unknown  , PREFIX##unknown  , PREFIX##unknown  , \
	PREFIX##unknown  , PREFIX##unknown  , PREFIX##unknown  , PREFIX##unknown  , \
	PREFIX##unknown  , PREFIX##unknown  , PREFIX##unknown  , PREFIX##unknown  , \
	PREFIX##unknown  , PREFIX##unknown  , PREFIX##unknown  , PREFIX##unknown  , \
}; \
 \
 static __aligned16 const FNTYPE PREFIX##_UPPER_FD_10_TABLE[32] = { \
	PREFIX##MI_ADDAz , PREFIX##MI_SUBAz  , PREFIX##MI_MADDAz, PREFIX##MI_MSUBAz, \
	PREFIX##MI_ITOF12, PREFIX##MI_FTOI12, PREFIX##MI_MULAz , PREFIX##MI_MULAi , \
	PREFIX##MI_ADDAi, PREFIX##MI_SUBAi , PREFIX##MI_MULA  , PREFIX##MI_OPMULA, \
	PREFIX##unknown  , PREFIX##unknown  , PREFIX##unknown  , PREFIX##unknown  , \
	PREFIX##unknown  , PREFIX##unknown  , PREFIX##unknown  , PREFIX##unknown  , \
	PREFIX##unknown  , PREFIX##unknown  , PREFIX##unknown  , PREFIX##unknown  , \
	PREFIX##unknown  , PREFIX##unknown  , PREFIX##unknown  , PREFIX##unknown  , \
	PREFIX##unknown  , PREFIX##unknown  , PREFIX##unknown  , PREFIX##unknown  , \
}; \
 \
 static __aligned16 const FNTYPE PREFIX##_UPPER_FD_11_TABLE[32] = { \
	PREFIX##MI_ADDAw , PREFIX##MI_SUBAw  , PREFIX##MI_MADDAw, PREFIX##MI_MSUBAw, \
	PREFIX##MI_ITOF15, PREFIX##MI_FTOI15, PREFIX##MI_MULAw , PREFIX##MI_CLIP  , \
	PREFIX##MI_MADDAi, PREFIX##MI_MSUBAi, PREFIX##unknown  , PREFIX##MI_NOP   , \
	PREFIX##unknown  , PREFIX##unknown  , PREFIX##unknown  , PREFIX##unknown  , \
	PREFIX##unknown  , PREFIX##unknown  , PREFIX##unknown  , PREFIX##unknown  , \
	PREFIX##unknown  , PREFIX##unknown  , PREFIX##unknown  , PREFIX##unknown  , \
	PREFIX##unknown  , PREFIX##unknown  , PREFIX##unknown  , PREFIX##unknown  , \
	PREFIX##unknown  , PREFIX##unknown  , PREFIX##unknown  , PREFIX##unknown  , \
}; \
 \
  __aligned16 const FNTYPE PREFIX##_UPPER_OPCODE[64] = { \
	PREFIX##MI_ADDx  , PREFIX##MI_ADDy  , PREFIX##MI_ADDz  , PREFIX##MI_ADDw, \
	PREFIX##MI_SUBx  , PREFIX##MI_SUBy  , PREFIX##MI_SUBz  , PREFIX##MI_SUBw, \
	PREFIX##MI_MADDx , PREFIX##MI_MADDy , PREFIX##MI_MADDz , PREFIX##MI_MADDw, \
	PREFIX##MI_MSUBx , PREFIX##MI_MSUBy , PREFIX##MI_MSUBz , PREFIX##MI_MSUBw, \
	PREFIX##MI_MAXx  , PREFIX##MI_MAXy  , PREFIX##MI_MAXz  , PREFIX##MI_MAXw,  /* 0x10 */  \
	PREFIX##MI_MINIx , PREFIX##MI_MINIy , PREFIX##MI_MINIz , PREFIX##MI_MINIw, \
	PREFIX##MI_MULx  , PREFIX##MI_MULy  , PREFIX##MI_MULz  , PREFIX##MI_MULw, \
	PREFIX##MI_MULq  , PREFIX##MI_MAXi  , PREFIX##MI_MULi  , PREFIX##MI_MINIi, \
	PREFIX##MI_ADDq  , PREFIX##MI_MADDq , PREFIX##MI_ADDi  , PREFIX##MI_MADDi, /* 0x20 */ \
	PREFIX##MI_SUBq  , PREFIX##MI_MSUBq , PREFIX##MI_SUBi  , PREFIX##MI_MSUBi, \
	PREFIX##MI_ADD   , PREFIX##MI_MADD  , PREFIX##MI_MUL   , PREFIX##MI_MAX, \
	PREFIX##MI_SUB   , PREFIX##MI_MSUB  , PREFIX##MI_OPMSUB, PREFIX##MI_MINI, \
	PREFIX##unknown  , PREFIX##unknown  , PREFIX##unknown  , PREFIX##unknown,  /* 0x30 */ \
	PREFIX##unknown  , PREFIX##unknown  , PREFIX##unknown  , PREFIX##unknown, \
	PREFIX##unknown  , PREFIX##unknown  , PREFIX##unknown  , PREFIX##unknown, \
	PREFIX##_UPPER_FD_00, PREFIX##_UPPER_FD_01, PREFIX##_UPPER_FD_10, PREFIX##_UPPER_FD_11,  \
};


#define _vuTablesPre(VU, PREFIX) \
 \
 static void PREFIX##_UPPER_FD_00(); \
 static void PREFIX##_UPPER_FD_01(); \
 static void PREFIX##_UPPER_FD_10(); \
 static void PREFIX##_UPPER_FD_11(); \
 static void PREFIX##LowerOP(); \
 static void PREFIX##LowerOP_T3_00(); \
 static void PREFIX##LowerOP_T3_01(); \
 static void PREFIX##LowerOP_T3_10(); \
 static void PREFIX##LowerOP_T3_11(); \

#define _vuTablesPost(VU, PREFIX) \
 \
 static void PREFIX##_UPPER_FD_00() { \
 PREFIX##_UPPER_FD_00_TABLE[(VU.code >> 6) & 0x1f ](); \
} \
 \
 static void PREFIX##_UPPER_FD_01() { \
 PREFIX##_UPPER_FD_01_TABLE[(VU.code >> 6) & 0x1f](); \
} \
 \
 static void PREFIX##_UPPER_FD_10() { \
 PREFIX##_UPPER_FD_10_TABLE[(VU.code >> 6) & 0x1f](); \
} \
 \
 static void PREFIX##_UPPER_FD_11() { \
 PREFIX##_UPPER_FD_11_TABLE[(VU.code >> 6) & 0x1f](); \
} \
 \
 static void PREFIX##LowerOP() { \
 PREFIX##LowerOP_OPCODE[VU.code & 0x3f](); \
} \
 \
 static void PREFIX##LowerOP_T3_00() { \
 PREFIX##LowerOP_T3_00_OPCODE[(VU.code >> 6) & 0x1f](); \
} \
 \
 static void PREFIX##LowerOP_T3_01() { \
 PREFIX##LowerOP_T3_01_OPCODE[(VU.code >> 6) & 0x1f](); \
} \
 \
 static void PREFIX##LowerOP_T3_10() { \
 PREFIX##LowerOP_T3_10_OPCODE[(VU.code >> 6) & 0x1f](); \
} \
 \
 static void PREFIX##LowerOP_T3_11() { \
 PREFIX##LowerOP_T3_11_OPCODE[(VU.code >> 6) & 0x1f](); \
} \


// --------------------------------------------------------------------------------------
//  VuRegsN Tables
// --------------------------------------------------------------------------------------

#define _vuRegsTables(VU, PREFIX, FNTYPE) \
 static void __vuRegsCall PREFIX##_UPPER_FD_00(_VURegsNum *VUregsn); \
 static void __vuRegsCall PREFIX##_UPPER_FD_01(_VURegsNum *VUregsn); \
 static void __vuRegsCall PREFIX##_UPPER_FD_10(_VURegsNum *VUregsn); \
 static void __vuRegsCall PREFIX##_UPPER_FD_11(_VURegsNum *VUregsn); \
 static void __vuRegsCall PREFIX##LowerOP(_VURegsNum *VUregsn); \
 static void __vuRegsCall PREFIX##LowerOP_T3_00(_VURegsNum *VUregsn); \
 static void __vuRegsCall PREFIX##LowerOP_T3_01(_VURegsNum *VUregsn); \
 static void __vuRegsCall PREFIX##LowerOP_T3_10(_VURegsNum *VUregsn); \
 static void __vuRegsCall PREFIX##LowerOP_T3_11(_VURegsNum *VUregsn); \
 \
 _vuTablesMess(PREFIX, FNTYPE) \
 \
 static void __vuRegsCall PREFIX##_UPPER_FD_00(_VURegsNum *VUregsn) { \
 PREFIX##_UPPER_FD_00_TABLE[(VU.code >> 6) & 0x1f ](VUregsn); \
} \
 \
 static void __vuRegsCall PREFIX##_UPPER_FD_01(_VURegsNum *VUregsn) { \
 PREFIX##_UPPER_FD_01_TABLE[(VU.code >> 6) & 0x1f](VUregsn); \
} \
 \
 static void __vuRegsCall PREFIX##_UPPER_FD_10(_VURegsNum *VUregsn) { \
 PREFIX##_UPPER_FD_10_TABLE[(VU.code >> 6) & 0x1f](VUregsn); \
} \
 \
 static void __vuRegsCall PREFIX##_UPPER_FD_11(_VURegsNum *VUregsn) { \
 PREFIX##_UPPER_FD_11_TABLE[(VU.code >> 6) & 0x1f](VUregsn); \
} \
 \
 static void __vuRegsCall PREFIX##LowerOP(_VURegsNum *VUregsn) { \
 PREFIX##LowerOP_OPCODE[VU.code & 0x3f](VUregsn); \
} \
 \
 static void __vuRegsCall PREFIX##LowerOP_T3_00(_VURegsNum *VUregsn) { \
 PREFIX##LowerOP_T3_00_OPCODE[(VU.code >> 6) & 0x1f](VUregsn); \
} \
 \
 static void __vuRegsCall PREFIX##LowerOP_T3_01(_VURegsNum *VUregsn) { \
 PREFIX##LowerOP_T3_01_OPCODE[(VU.code >> 6) & 0x1f](VUregsn); \
} \
 \
 static void __vuRegsCall PREFIX##LowerOP_T3_10(_VURegsNum *VUregsn) { \
 PREFIX##LowerOP_T3_10_OPCODE[(VU.code >> 6) & 0x1f](VUregsn); \
} \
 \
 static void __vuRegsCall PREFIX##LowerOP_T3_11(_VURegsNum *VUregsn) { \
 PREFIX##LowerOP_T3_11_OPCODE[(VU.code >> 6) & 0x1f](VUregsn); \
} \

_vuTablesPre(VU0, VU0)
_vuTablesMess(VU0, Fnptr_Void)
_vuTablesPost(VU0, VU0)

_vuTablesPre(VU1, VU1)
_vuTablesMess(VU1, Fnptr_Void)
_vuTablesPost(VU1, VU1)

_vuRegsTables(VU0, VU0regs, Fnptr_VuRegsN)
_vuRegsTables(VU1, VU1regs, Fnptr_VuRegsN)


// --------------------------------------------------------------------------------------
//  VU0macro (COP2)
// --------------------------------------------------------------------------------------

static __fi void SYNCMSFLAGS()
{
	VU0.VI[REG_STATUS_FLAG].UL = VU0.statusflag;
	VU0.VI[REG_MAC_FLAG].UL = VU0.macflag;
}

static __fi void SYNCFDIV()
{
	VU0.VI[REG_Q].UL = VU0.q.UL;
	VU0.VI[REG_STATUS_FLAG].UL = VU0.statusflag;
}

void VABS()  { VU0.code = cpuRegs.code; _vuABS(&VU0); }
void VADD()  { VU0.code = cpuRegs.code; _vuADD(&VU0); SYNCMSFLAGS(); }
void VADDi() { VU0.code = cpuRegs.code; _vuADDi(&VU0); SYNCMSFLAGS(); }
void VADDq() { VU0.code = cpuRegs.code; _vuADDq(&VU0); SYNCMSFLAGS(); }
void VADDx() { VU0.code = cpuRegs.code; _vuADDx(&VU0); SYNCMSFLAGS(); }
void VADDy() { VU0.code = cpuRegs.code; _vuADDy(&VU0); SYNCMSFLAGS(); }
void VADDz() { VU0.code = cpuRegs.code; _vuADDz(&VU0); SYNCMSFLAGS(); }
void VADDw() { VU0.code = cpuRegs.code; _vuADDw(&VU0); SYNCMSFLAGS(); }
void VADDA() { VU0.code = cpuRegs.code; _vuADDA(&VU0); SYNCMSFLAGS(); }
void VADDAi() { VU0.code = cpuRegs.code; _vuADDAi(&VU0); SYNCMSFLAGS(); }
void VADDAq() { VU0.code = cpuRegs.code; _vuADDAq(&VU0); SYNCMSFLAGS(); }
void VADDAx() { VU0.code = cpuRegs.code; _vuADDAx(&VU0); SYNCMSFLAGS(); }
void VADDAy() { VU0.code = cpuRegs.code; _vuADDAy(&VU0); SYNCMSFLAGS(); }
void VADDAz() { VU0.code = cpuRegs.code; _vuADDAz(&VU0); SYNCMSFLAGS(); }
void VADDAw() { VU0.code = cpuRegs.code; _vuADDAw(&VU0); SYNCMSFLAGS(); }
void VSUB()  { VU0.code = cpuRegs.code; _vuSUB(&VU0); SYNCMSFLAGS(); }
void VSUBi() { VU0.code = cpuRegs.code; _vuSUBi(&VU0); SYNCMSFLAGS(); }
void VSUBq() { VU0.code = cpuRegs.code; _vuSUBq(&VU0); SYNCMSFLAGS(); }
void VSUBx() { VU0.code = cpuRegs.code; _vuSUBx(&VU0); SYNCMSFLAGS(); }
void VSUBy() { VU0.code = cpuRegs.code; _vuSUBy(&VU0); SYNCMSFLAGS(); }
void VSUBz() { VU0.code = cpuRegs.code; _vuSUBz(&VU0); SYNCMSFLAGS(); }
void VSUBw() { VU0.code = cpuRegs.code; _vuSUBw(&VU0); SYNCMSFLAGS(); }
void VSUBA()  { VU0.code = cpuRegs.code; _vuSUBA(&VU0); SYNCMSFLAGS(); }
void VSUBAi() { VU0.code = cpuRegs.code; _vuSUBAi(&VU0); SYNCMSFLAGS(); }
void VSUBAq() { VU0.code = cpuRegs.code; _vuSUBAq(&VU0); SYNCMSFLAGS(); }
void VSUBAx() { VU0.code = cpuRegs.code; _vuSUBAx(&VU0); SYNCMSFLAGS(); }
void VSUBAy() { VU0.code = cpuRegs.code; _vuSUBAy(&VU0); SYNCMSFLAGS(); }
void VSUBAz() { VU0.code = cpuRegs.code; _vuSUBAz(&VU0); SYNCMSFLAGS(); }
void VSUBAw() { VU0.code = cpuRegs.code; _vuSUBAw(&VU0); SYNCMSFLAGS(); }
void VMUL()  { VU0.code = cpuRegs.code; _vuMUL(&VU0); SYNCMSFLAGS(); }
void VMULi() { VU0.code = cpuRegs.code; _vuMULi(&VU0); SYNCMSFLAGS(); }
void VMULq() { VU0.code = cpuRegs.code; _vuMULq(&VU0); SYNCMSFLAGS(); }
void VMULx() { VU0.code = cpuRegs.code; _vuMULx(&VU0); SYNCMSFLAGS(); }
void VMULy() { VU0.code = cpuRegs.code; _vuMULy(&VU0); SYNCMSFLAGS(); }
void VMULz() { VU0.code = cpuRegs.code; _vuMULz(&VU0); SYNCMSFLAGS(); }
void VMULw() { VU0.code = cpuRegs.code; _vuMULw(&VU0); SYNCMSFLAGS(); }
void VMULA()  { VU0.code = cpuRegs.code; _vuMULA(&VU0); SYNCMSFLAGS(); }
void VMULAi() { VU0.code = cpuRegs.code; _vuMULAi(&VU0); SYNCMSFLAGS(); }
void VMULAq() { VU0.code = cpuRegs.code; _vuMULAq(&VU0); SYNCMSFLAGS(); }
void VMULAx() { VU0.code = cpuRegs.code; _vuMULAx(&VU0); SYNCMSFLAGS(); }
void VMULAy() { VU0.code = cpuRegs.code; _vuMULAy(&VU0); SYNCMSFLAGS(); }
void VMULAz() { VU0.code = cpuRegs.code; _vuMULAz(&VU0); SYNCMSFLAGS(); }
void VMULAw() { VU0.code = cpuRegs.code; _vuMULAw(&VU0); SYNCMSFLAGS(); }
void VMADD()  { VU0.code = cpuRegs.code; _vuMADD(&VU0); SYNCMSFLAGS(); }
void VMADDi() { VU0.code = cpuRegs.code; _vuMADDi(&VU0); SYNCMSFLAGS(); }
void VMADDq() { VU0.code = cpuRegs.code; _vuMADDq(&VU0); SYNCMSFLAGS(); }
void VMADDx() { VU0.code = cpuRegs.code; _vuMADDx(&VU0); SYNCMSFLAGS(); }
void VMADDy() { VU0.code = cpuRegs.code; _vuMADDy(&VU0); SYNCMSFLAGS(); }
void VMADDz() { VU0.code = cpuRegs.code; _vuMADDz(&VU0); SYNCMSFLAGS(); }
void VMADDw() { VU0.code = cpuRegs.code; _vuMADDw(&VU0); SYNCMSFLAGS(); }
void VMADDA()  { VU0.code = cpuRegs.code; _vuMADDA(&VU0); SYNCMSFLAGS(); }
void VMADDAi() { VU0.code = cpuRegs.code; _vuMADDAi(&VU0); SYNCMSFLAGS(); }
void VMADDAq() { VU0.code = cpuRegs.code; _vuMADDAq(&VU0); SYNCMSFLAGS(); }
void VMADDAx() { VU0.code = cpuRegs.code; _vuMADDAx(&VU0); SYNCMSFLAGS(); }
void VMADDAy() { VU0.code = cpuRegs.code; _vuMADDAy(&VU0); SYNCMSFLAGS(); }
void VMADDAz() { VU0.code = cpuRegs.code; _vuMADDAz(&VU0); SYNCMSFLAGS(); }
void VMADDAw() { VU0.code = cpuRegs.code; _vuMADDAw(&VU0); SYNCMSFLAGS(); }
void VMSUB()  { VU0.code = cpuRegs.code; _vuMSUB(&VU0); SYNCMSFLAGS(); }
void VMSUBi() { VU0.code = cpuRegs.code; _vuMSUBi(&VU0); SYNCMSFLAGS(); }
void VMSUBq() { VU0.code = cpuRegs.code; _vuMSUBq(&VU0); SYNCMSFLAGS(); }
void VMSUBx() { VU0.code = cpuRegs.code; _vuMSUBx(&VU0); SYNCMSFLAGS(); }
void VMSUBy() { VU0.code = cpuRegs.code; _vuMSUBy(&VU0); SYNCMSFLAGS(); }
void VMSUBz() { VU0.code = cpuRegs.code; _vuMSUBz(&VU0); SYNCMSFLAGS(); }
void VMSUBw() { VU0.code = cpuRegs.code; _vuMSUBw(&VU0); SYNCMSFLAGS(); }
void VMSUBA()  { VU0.code = cpuRegs.code; _vuMSUBA(&VU0); SYNCMSFLAGS(); }
void VMSUBAi() { VU0.code = cpuRegs.code; _vuMSUBAi(&VU0); SYNCMSFLAGS(); }
void VMSUBAq() { VU0.code = cpuRegs.code; _vuMSUBAq(&VU0); SYNCMSFLAGS(); }
void VMSUBAx() { VU0.code = cpuRegs.code; _vuMSUBAx(&VU0); SYNCMSFLAGS(); }
void VMSUBAy() { VU0.code = cpuRegs.code; _vuMSUBAy(&VU0); SYNCMSFLAGS(); }
void VMSUBAz() { VU0.code = cpuRegs.code; _vuMSUBAz(&VU0); SYNCMSFLAGS(); }
void VMSUBAw() { VU0.code = cpuRegs.code; _vuMSUBAw(&VU0); SYNCMSFLAGS(); }
void VMAX()  { VU0.code = cpuRegs.code; _vuMAX(&VU0); }
void VMAXi() { VU0.code = cpuRegs.code; _vuMAXi(&VU0); }
void VMAXx() { VU0.code = cpuRegs.code; _vuMAXx(&VU0); }
void VMAXy() { VU0.code = cpuRegs.code; _vuMAXy(&VU0); }
void VMAXz() { VU0.code = cpuRegs.code; _vuMAXz(&VU0); }
void VMAXw() { VU0.code = cpuRegs.code; _vuMAXw(&VU0); }
void VMINI()  { VU0.code = cpuRegs.code; _vuMINI(&VU0); }
void VMINIi() { VU0.code = cpuRegs.code; _vuMINIi(&VU0); }
void VMINIx() { VU0.code = cpuRegs.code; _vuMINIx(&VU0); }
void VMINIy() { VU0.code = cpuRegs.code; _vuMINIy(&VU0); }
void VMINIz() { VU0.code = cpuRegs.code; _vuMINIz(&VU0); }
void VMINIw() { VU0.code = cpuRegs.code; _vuMINIw(&VU0); }
void VOPMULA() { VU0.code = cpuRegs.code; _vuOPMULA(&VU0); SYNCMSFLAGS(); }
void VOPMSUB() { VU0.code = cpuRegs.code; _vuOPMSUB(&VU0); SYNCMSFLAGS(); }
void VNOP()    { VU0.code = cpuRegs.code; _vuNOP(&VU0); }
void VFTOI0()  { VU0.code = cpuRegs.code; _vuFTOI0(&VU0); }
void VFTOI4()  { VU0.code = cpuRegs.code; _vuFTOI4(&VU0); }
void VFTOI12() { VU0.code = cpuRegs.code; _vuFTOI12(&VU0); }
void VFTOI15() { VU0.code = cpuRegs.code; _vuFTOI15(&VU0); }
void VITOF0()  { VU0.code = cpuRegs.code; _vuITOF0(&VU0); }
void VITOF4()  { VU0.code = cpuRegs.code; _vuITOF4(&VU0); }
void VITOF12() { VU0.code = cpuRegs.code; _vuITOF12(&VU0); }
void VITOF15() { VU0.code = cpuRegs.code; _vuITOF15(&VU0); }
void VCLIPw()  { VU0.code = cpuRegs.code; _vuCLIP(&VU0); VU0.VI[REG_CLIP_FLAG].UL = VU0.clipflag; }

void VDIV()    { VU0.code = cpuRegs.code; _vuDIV(&VU0); SYNCFDIV(); }
void VSQRT()   { VU0.code = cpuRegs.code; _vuSQRT(&VU0); SYNCFDIV(); }
void VRSQRT()  { VU0.code = cpuRegs.code; _vuRSQRT(&VU0); SYNCFDIV(); }
void VIADD()   { VU0.code = cpuRegs.code; _vuIADD(&VU0); }
void VIADDI()  { VU0.code = cpuRegs.code; _vuIADDI(&VU0); }
void VIADDIU() { VU0.code = cpuRegs.code; _vuIADDIU(&VU0); }
void VIAND()   { VU0.code = cpuRegs.code; _vuIAND(&VU0); }
void VIOR()    { VU0.code = cpuRegs.code; _vuIOR(&VU0); }
void VISUB()   { VU0.code = cpuRegs.code; _vuISUB(&VU0); }
void VISUBIU() { VU0.code = cpuRegs.code; _vuISUBIU(&VU0); }
void VMOVE()   { VU0.code = cpuRegs.code; _vuMOVE(&VU0); }
void VMFIR()   { VU0.code = cpuRegs.code; _vuMFIR(&VU0); }
void VMTIR()   { VU0.code = cpuRegs.code; _vuMTIR(&VU0); }
void VMR32()   { VU0.code = cpuRegs.code; _vuMR32(&VU0); }
void VLQ()     { VU0.code = cpuRegs.code; _vuLQ(&VU0); }
void VLQD()    { VU0.code = cpuRegs.code; _vuLQD(&VU0); }
void VLQI()    { VU0.code = cpuRegs.code; _vuLQI(&VU0); }
void VSQ()     { VU0.code = cpuRegs.code; _vuSQ(&VU0); }
void VSQD()    { VU0.code = cpuRegs.code; _vuSQD(&VU0); }
void VSQI()    { VU0.code = cpuRegs.code; _vuSQI(&VU0); }
void VILW()    { VU0.code = cpuRegs.code; _vuILW(&VU0); }
void VISW()    { VU0.code = cpuRegs.code; _vuISW(&VU0); }
void VILWR()   { VU0.code = cpuRegs.code; _vuILWR(&VU0); }
void VISWR()   { VU0.code = cpuRegs.code; _vuISWR(&VU0); }
void VRINIT()  { VU0.code = cpuRegs.code; _vuRINIT(&VU0); }
void VRGET()   { VU0.code = cpuRegs.code; _vuRGET(&VU0); }
void VRNEXT()  { VU0.code = cpuRegs.code; _vuRNEXT(&VU0); }
void VRXOR()   { VU0.code = cpuRegs.code; _vuRXOR(&VU0); }
void VWAITQ()  { VU0.code = cpuRegs.code; _vuWAITQ(&VU0); }
void VFSAND()  { VU0.code = cpuRegs.code; _vuFSAND(&VU0); }
void VFSEQ()   { VU0.code = cpuRegs.code; _vuFSEQ(&VU0); }
void VFSOR()   { VU0.code = cpuRegs.code; _vuFSOR(&VU0); }
void VFSSET()  { VU0.code = cpuRegs.code; _vuFSSET(&VU0); }
void VFMAND()  { VU0.code = cpuRegs.code; _vuFMAND(&VU0); }
void VFMEQ()   { VU0.code = cpuRegs.code; _vuFMEQ(&VU0); }
void VFMOR()   { VU0.code = cpuRegs.code; _vuFMOR(&VU0); }
void VFCAND()  { VU0.code = cpuRegs.code; _vuFCAND(&VU0); }
void VFCEQ()   { VU0.code = cpuRegs.code; _vuFCEQ(&VU0); }
void VFCOR()   { VU0.code = cpuRegs.code; _vuFCOR(&VU0); }
void VFCSET()  { VU0.code = cpuRegs.code; _vuFCSET(&VU0); }
void VFCGET()  { VU0.code = cpuRegs.code; _vuFCGET(&VU0); }
void VXITOP()  { VU0.code = cpuRegs.code; _vuXITOP(&VU0); }
<|MERGE_RESOLUTION|>--- conflicted
+++ resolved
@@ -2014,12 +2014,7 @@
 
 static __ri void _vuXITOP(VURegs * VU) {
 	if (_It_ == 0) return;
-<<<<<<< HEAD
-	VIFregisters& vifRegs = (VU == &VU1) ? vif1RegsRef : vif0RegsRef;
-	VU->VI[_It_].US[0] = vifRegs.itop;
-=======
 	VU->VI[_It_].US[0] = VU->GetVifRegs().itop;
->>>>>>> 809135a3
 }
 
 static __ri void _vuXGKICK(VURegs * VU)
@@ -2036,12 +2031,7 @@
 
 static __ri void _vuXTOP(VURegs * VU) {
 	if(_It_ == 0) return;
-<<<<<<< HEAD
-	VIFregisters& vifRegs = (VU == &VU1) ? vif1RegsRef : vif0RegsRef;
-	VU->VI[_It_].US[0] = (u16)vifRegs.top;
-=======
 	VU->VI[_It_].US[0] = (u16)VU->GetVifRegs().top;
->>>>>>> 809135a3
 }
 
 #define GET_VF0_FLAG(reg) (((reg)==0)?(1<<REG_VF0_FLAG):0)
