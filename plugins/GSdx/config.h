--- conflicted
+++ resolved
@@ -36,15 +36,13 @@
 
 //#define DISABLE_DATE
 
-<<<<<<< HEAD
 #define ENABLE_OGL_MT_HACK // OpenGL doesn't allow to access the same bound context from multiple threads. This hack changes context binding for GSreadFIFO* access
 #ifdef _DEBUG
 #define ENABLE_OGL_DEBUG   // Create a debug context and check opengl command status. Allow also to dump various textures/states.
 #endif
-=======
+
 // Set manually uniform buffer index
 //#define DISABLE_GL42
 
 // Debug: use single program for all shaders.
-//#define DISABLE_GL41_SSO
->>>>>>> e3d658b5
+//#define DISABLE_GL41_SSO